# Description:
#   Contains kernels for datasets and iterators.
package(default_visibility = ["//tensorflow:internal"])

licenses(["notice"])  # Apache 2.0

exports_files(["LICENSE"])

cc_library(
    name = "indexed_dataset_headers",
    hdrs = ["indexed_dataset.h"],
    deps = [
        "//tensorflow/core:framework_headers_lib",
        "//third_party/eigen3",
        "@protobuf_archive//:protobuf_headers",
    ],
)

cc_library(
    name = "indexed_dataset",
    srcs = [
        "identity_indexed_dataset.cc",
        "indexed_dataset.cc",
    ],
    deps = [
        ":indexed_dataset_headers",
        "//tensorflow/core:framework_headers_lib",
        "//third_party/eigen3",
        "@protobuf_archive//:protobuf_headers",
    ],
    alwayslink = 1,
)

cc_library(
    name = "prefetching_kernels",
    srcs = ["prefetching_kernels.cc"],
    deps = [
        "//tensorflow/core:core_cpu_headers_lib",
        "//tensorflow/core:framework_headers_lib",
        "//third_party/eigen3",
        "@protobuf_archive//:protobuf_headers",
    ],
    alwayslink = 1,
)

cc_library(
    name = "directed_interleave_dataset_op",
    srcs = ["directed_interleave_dataset_op.cc"],
    deps = [
        "//tensorflow/core:framework_headers_lib",
        "//third_party/eigen3",
        "@protobuf_archive//:protobuf_headers",
    ],
    alwayslink = 1,
)

cc_library(
    name = "csv_dataset_op",
    srcs = ["csv_dataset_op.cc"],
    deps = [
        "//tensorflow/core:framework_headers_lib",
        "//third_party/eigen3",
        "@protobuf_archive//:protobuf_headers",
    ],
    alwayslink = 1,
)

cc_library(
    name = "ignore_errors_dataset_op",
    srcs = ["ignore_errors_dataset_op.cc"],
    deps = [
        "//tensorflow/core:framework_headers_lib",
        "//third_party/eigen3",
        "@protobuf_archive//:protobuf_headers",
    ],
    alwayslink = 1,
)

cc_library(
    name = "lmdb_dataset_op",
    srcs = ["lmdb_dataset_op.cc"],
    deps = [
        "//tensorflow/core:framework_headers_lib",
        "//third_party/eigen3",
        "@lmdb",
        "@protobuf_archive//:protobuf_headers",
    ],
)

cc_library(
    name = "threadpool_dataset_op",
    srcs = ["threadpool_dataset_op.cc"],
    deps = [
        "//tensorflow/core:framework_headers_lib",
        "//third_party/eigen3",
        "@protobuf_archive//:protobuf_headers",
    ],
    alwayslink = 1,
)

cc_library(
    name = "unique_dataset_op",
    srcs = ["unique_dataset_op.cc"],
    deps = [
        "//tensorflow/core:framework_headers_lib",
        "//third_party/eigen3",
        "@protobuf_archive//:protobuf_headers",
    ],
    alwayslink = 1,
)

cc_library(
    name = "assert_next_dataset_op",
    srcs = ["assert_next_dataset_op.cc"],
    deps = [
        "//tensorflow/core:framework_headers_lib",
        "//third_party/eigen3",
        "@protobuf_archive//:protobuf_headers",
    ],
    alwayslink = 1,
)

cc_library(
    name = "dataset_kernels",
    deps = [
        ":assert_next_dataset_op",
        ":csv_dataset_op",
        ":directed_interleave_dataset_op",
        ":ignore_errors_dataset_op",
<<<<<<< HEAD
        ":indexed_dataset",
=======
        ":lmdb_dataset_op",
>>>>>>> 1c9c3ff7
        ":prefetching_kernels",
        ":threadpool_dataset_op",
        ":unique_dataset_op",
        "//tensorflow/core:framework_headers_lib",
        "//third_party/eigen3",
        "@protobuf_archive//:protobuf_headers",
    ],
)<|MERGE_RESOLUTION|>--- conflicted
+++ resolved
@@ -127,11 +127,8 @@
         ":csv_dataset_op",
         ":directed_interleave_dataset_op",
         ":ignore_errors_dataset_op",
-<<<<<<< HEAD
         ":indexed_dataset",
-=======
         ":lmdb_dataset_op",
->>>>>>> 1c9c3ff7
         ":prefetching_kernels",
         ":threadpool_dataset_op",
         ":unique_dataset_op",
