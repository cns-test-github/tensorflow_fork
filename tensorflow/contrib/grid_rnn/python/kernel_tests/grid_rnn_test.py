# Copyright 2016 The TensorFlow Authors. All Rights Reserved.
#
# Licensed under the Apache License, Version 2.0 (the "License");
# you may not use this file except in compliance with the License.
# You may obtain a copy of the License at
#
#     http://www.apache.org/licenses/LICENSE-2.0
#
# Unless required by applicable law or agreed to in writing, software
# distributed under the License is distributed on an "AS IS" BASIS,
# WITHOUT WARRANTIES OR CONDITIONS OF ANY KIND, either express or implied.
# See the License for the specific language governing permissions and
# limitations under the License.
# ==============================================================================
"""Tests for GridRNN cells."""

from __future__ import absolute_import
from __future__ import division
from __future__ import print_function

import numpy as np

from tensorflow.contrib.grid_rnn.python.ops import grid_rnn_cell
from tensorflow.contrib.rnn.python.ops import core_rnn
from tensorflow.python.framework import dtypes
from tensorflow.python.ops import array_ops
from tensorflow.python.ops import init_ops
from tensorflow.python.ops import nn_ops
from tensorflow.python.ops import variable_scope
from tensorflow.python.ops import variables
from tensorflow.python.platform import test


class GridRNNCellTest(test.TestCase):

  def testGrid2BasicLSTMCell(self):
    with self.test_session(use_gpu=False) as sess:
<<<<<<< HEAD
      with variable_scope.variable_scope('root',
          initializer=init_ops.constant_initializer(0.2)) as root_scope:
=======
      with variable_scope.variable_scope(
          'root', initializer=init_ops.constant_initializer(0.2)) as root_scope:
>>>>>>> 1a1bef74
        x = array_ops.zeros([1, 3])
        m = ((array_ops.zeros([1, 2]), array_ops.zeros([1, 2])),
             (array_ops.zeros([1, 2]), array_ops.zeros([1, 2])))
        cell = grid_rnn_cell.Grid2BasicLSTMCell(2)
        self.assertEqual(cell.state_size, ((2, 2), (2, 2)))

        g, s = cell(x, m)
        self.assertEqual(g[0].get_shape(), (1, 2))
        self.assertEqual(s[0].c.get_shape(), (1, 2))
        self.assertEqual(s[0].h.get_shape(), (1, 2))
        self.assertEqual(s[1].c.get_shape(), (1, 2))
        self.assertEqual(s[1].h.get_shape(), (1, 2))

        sess.run([variables.global_variables_initializer()])
<<<<<<< HEAD
        res_g, res_s = sess.run(
            [g, s], {x: np.array([[1., 1., 1.]]),
                     m: ((np.array([[0.1, 0.2]]), np.array([[0.3, 0.4]])),
                         (np.array([[0.5, 0.6]]), np.array([[0.7, 0.8]])))})
=======
        res_g, res_s = sess.run([g, s], {
            x:
                np.array([[1., 1., 1.]]),
            m: ((np.array([[0.1, 0.2]]), np.array([[0.3, 0.4]])),
                (np.array([[0.5, 0.6]]), np.array([[0.7, 0.8]])))
        })
>>>>>>> 1a1bef74
        self.assertEqual(res_g[0].shape, (1, 2))
        self.assertEqual(res_s[0].c.shape, (1, 2))
        self.assertEqual(res_s[0].h.shape, (1, 2))
        self.assertEqual(res_s[1].c.shape, (1, 2))
        self.assertEqual(res_s[1].h.shape, (1, 2))

<<<<<<< HEAD
        self.assertAllClose(res_g, ([[0.36617181, 0.36617181]], ))
        self.assertAllClose(res_s, (([[0.71053141, 0.71053141]],
                                     [[0.36617181, 0.36617181]]),
                                    ([[0.72320831, 0.80555487]],
                                     [[0.39102408, 0.42150158]])))
=======
        self.assertAllClose(res_g, ([[0.36617181, 0.36617181]],))
        self.assertAllClose(
            res_s, (([[0.71053141, 0.71053141]], [[0.36617181, 0.36617181]]),
                    ([[0.72320831, 0.80555487]], [[0.39102408, 0.42150158]])))
>>>>>>> 1a1bef74

        # emulate a loop through the input sequence,
        # where we call cell() multiple times
        root_scope.reuse_variables()
        g2, s2 = cell(x, m)
        self.assertEqual(g2[0].get_shape(), (1, 2))
        self.assertEqual(s2[0].c.get_shape(), (1, 2))
        self.assertEqual(s2[0].h.get_shape(), (1, 2))
        self.assertEqual(s2[1].c.get_shape(), (1, 2))
        self.assertEqual(s2[1].h.get_shape(), (1, 2))

        res_g2, res_s2 = sess.run([g2, s2],
<<<<<<< HEAD
                                  {x: np.array([[2., 2., 2.]]), m: res_s})
=======
                                  {x: np.array([[2., 2., 2.]]),
                                   m: res_s})
>>>>>>> 1a1bef74
        self.assertEqual(res_g2[0].shape, (1, 2))
        self.assertEqual(res_s2[0].c.shape, (1, 2))
        self.assertEqual(res_s2[0].h.shape, (1, 2))
        self.assertEqual(res_s2[1].c.shape, (1, 2))
        self.assertEqual(res_s2[1].h.shape, (1, 2))
        self.assertAllClose(res_g2[0], [[0.58847463, 0.58847463]])
<<<<<<< HEAD
        self.assertAllClose(res_s2, (([[1.40469193, 1.40469193]],
                                      [[0.58847463, 0.58847463]]),
                                     ([[0.97726452, 1.04626071]],
                                      [[0.4927212, 0.51137757]])))
=======
        self.assertAllClose(
            res_s2, (([[1.40469193, 1.40469193]], [[0.58847463, 0.58847463]]),
                     ([[0.97726452, 1.04626071]], [[0.4927212, 0.51137757]])))
>>>>>>> 1a1bef74

  def testGrid2BasicLSTMCellTied(self):
    with self.test_session(use_gpu=False) as sess:
      with variable_scope.variable_scope(
              'root', initializer=init_ops.constant_initializer(0.2)):
        x = array_ops.zeros([1, 3])
        m = ((array_ops.zeros([1, 2]), array_ops.zeros([1, 2])),
             (array_ops.zeros([1, 2]), array_ops.zeros([1, 2])))
        cell = grid_rnn_cell.Grid2BasicLSTMCell(2, tied=True)
        self.assertEqual(cell.state_size, ((2, 2), (2, 2)))

        g, s = cell(x, m)
        self.assertEqual(g[0].get_shape(), (1, 2))
        self.assertEqual(s[0].c.get_shape(), (1, 2))
        self.assertEqual(s[0].h.get_shape(), (1, 2))
        self.assertEqual(s[1].c.get_shape(), (1, 2))
        self.assertEqual(s[1].h.get_shape(), (1, 2))

        sess.run([variables.global_variables_initializer()])
<<<<<<< HEAD
        res_g, res_s = sess.run(
            [g, s], {x: np.array([[1., 1., 1.]]),
                     m: ((np.array([[0.1, 0.2]]), np.array([[0.3, 0.4]])),
                         (np.array([[0.5, 0.6]]), np.array([[0.7, 0.8]])))})
=======
        res_g, res_s = sess.run([g, s], {
            x:
                np.array([[1., 1., 1.]]),
            m: ((np.array([[0.1, 0.2]]), np.array([[0.3, 0.4]])),
                (np.array([[0.5, 0.6]]), np.array([[0.7, 0.8]])))
        })
>>>>>>> 1a1bef74
        self.assertEqual(res_g[0].shape, (1, 2))
        self.assertEqual(res_s[0].c.shape, (1, 2))
        self.assertEqual(res_s[0].h.shape, (1, 2))
        self.assertEqual(res_s[1].c.shape, (1, 2))
        self.assertEqual(res_s[1].h.shape, (1, 2))

        self.assertAllClose(res_g[0], [[0.36617181, 0.36617181]])
<<<<<<< HEAD
        self.assertAllClose(res_s, (([[0.71053141, 0.71053141]],
                                     [[0.36617181, 0.36617181]]),
                                    ([[0.72320831, 0.80555487]],
                                     [[0.39102408, 0.42150158]])))
=======
        self.assertAllClose(
            res_s, (([[0.71053141, 0.71053141]], [[0.36617181, 0.36617181]]),
                    ([[0.72320831, 0.80555487]], [[0.39102408, 0.42150158]])))
>>>>>>> 1a1bef74

        res_g, res_s = sess.run([g, s], {x: np.array([[1., 1., 1.]]), m: res_s})
        self.assertEqual(res_g[0].shape, (1, 2))

        self.assertAllClose(res_g[0], [[0.36703536, 0.36703536]])
<<<<<<< HEAD
        self.assertAllClose(res_s, (([[0.71200621, 0.71200621]],
                                     [[0.36703536, 0.36703536]]),
                                    ([[0.80941606, 0.87550586]],
                                     [[0.40108523, 0.42199609]])))

  def testGrid2BasicLSTMCellWithRelu(self):
    with self.test_session(use_gpu=False) as sess:
      with variable_scope.variable_scope('root',
          initializer=init_ops.constant_initializer(0.2)):
=======
        self.assertAllClose(
            res_s, (([[0.71200621, 0.71200621]], [[0.36703536, 0.36703536]]),
                    ([[0.80941606, 0.87550586]], [[0.40108523, 0.42199609]])))

  def testGrid2BasicLSTMCellWithRelu(self):
    with self.test_session(use_gpu=False) as sess:
      with variable_scope.variable_scope(
          'root', initializer=init_ops.constant_initializer(0.2)):
>>>>>>> 1a1bef74
        x = array_ops.zeros([1, 3])
        m = ((array_ops.zeros([1, 2]), array_ops.zeros([1, 2])),)
        cell = grid_rnn_cell.Grid2BasicLSTMCell(
            2, tied=False, non_recurrent_fn=nn_ops.relu)
<<<<<<< HEAD
        self.assertEqual(cell.state_size, ((2, 2), ))
=======
        self.assertEqual(cell.state_size, ((2, 2),))
>>>>>>> 1a1bef74

        g, s = cell(x, m)
        self.assertEqual(g[0].get_shape(), (1, 2))
        self.assertEqual(s[0].c.get_shape(), (1, 2))
        self.assertEqual(s[0].h.get_shape(), (1, 2))

        sess.run([variables.global_variables_initializer()])
<<<<<<< HEAD
        res_g, res_s = sess.run(
          [g, s], {x: np.array([[1., 1., 1.]]),
                   m: ((np.array([[0.1, 0.2]]), np.array([[0.3, 0.4]])), )})
        self.assertEqual(res_g[0].shape, (1, 2))
        self.assertAllClose(res_g[0], [[0.31667367, 0.31667367]])
        self.assertAllClose(res_s, (([[0.29530135, 0.37520045]],
                                     [[0.17044567, 0.21292259]]), ))
=======
        res_g, res_s = sess.run([g, s], {
            x: np.array([[1., 1., 1.]]),
            m: ((np.array([[0.1, 0.2]]), np.array([[0.3, 0.4]])),)
        })
        self.assertEqual(res_g[0].shape, (1, 2))
        self.assertAllClose(res_g[0], [[0.31667367, 0.31667367]])
        self.assertAllClose(res_s, (([[0.29530135, 0.37520045]],
                                     [[0.17044567, 0.21292259]]),))
>>>>>>> 1a1bef74

  """LSTMCell
  """

  def testGrid2LSTMCell(self):
    with self.test_session(use_gpu=False) as sess:
<<<<<<< HEAD
      with variable_scope.variable_scope('root',
          initializer=init_ops.constant_initializer(0.5)):
=======
      with variable_scope.variable_scope(
          'root', initializer=init_ops.constant_initializer(0.5)):
>>>>>>> 1a1bef74
        x = array_ops.zeros([1, 3])
        m = ((array_ops.zeros([1, 2]), array_ops.zeros([1, 2])),
             (array_ops.zeros([1, 2]), array_ops.zeros([1, 2])))
        cell = grid_rnn_cell.Grid2LSTMCell(2, use_peepholes=True)
        self.assertEqual(cell.state_size, ((2, 2), (2, 2)))

        g, s = cell(x, m)
        self.assertEqual(g[0].get_shape(), (1, 2))
        self.assertEqual(s[0].c.get_shape(), (1, 2))
        self.assertEqual(s[0].h.get_shape(), (1, 2))
        self.assertEqual(s[1].c.get_shape(), (1, 2))
        self.assertEqual(s[1].h.get_shape(), (1, 2))

        sess.run([variables.global_variables_initializer()])
<<<<<<< HEAD
        res_g, res_s = sess.run(
            [g, s], {x: np.array([[1., 1., 1.]]),
                     m: ((np.array([[0.1, 0.2]]), np.array([[0.3, 0.4]])),
                         (np.array([[0.5, 0.6]]), np.array([[0.7, 0.8]])))})
=======
        res_g, res_s = sess.run([g, s], {
            x:
                np.array([[1., 1., 1.]]),
            m: ((np.array([[0.1, 0.2]]), np.array([[0.3, 0.4]])),
                (np.array([[0.5, 0.6]]), np.array([[0.7, 0.8]])))
        })
>>>>>>> 1a1bef74
        self.assertEqual(res_g[0].shape, (1, 2))
        self.assertEqual(res_s[0].c.shape, (1, 2))
        self.assertEqual(res_s[0].h.shape, (1, 2))
        self.assertEqual(res_s[1].c.shape, (1, 2))
        self.assertEqual(res_s[1].h.shape, (1, 2))

        self.assertAllClose(res_g[0], [[0.95686918, 0.95686918]])
<<<<<<< HEAD
        self.assertAllClose(res_s, (([[2.41515064, 2.41515064]],
                                     [[0.95686918, 0.95686918]]),
                                    ([[1.38917875, 1.49043763]],
                                     [[0.83884692, 0.86036491]])))

  def testGrid2LSTMCellTied(self):
    with self.test_session(use_gpu=False) as sess:
      with variable_scope.variable_scope('root',
          initializer=init_ops.constant_initializer(0.5)):
=======
        self.assertAllClose(
            res_s, (([[2.41515064, 2.41515064]], [[0.95686918, 0.95686918]]),
                    ([[1.38917875, 1.49043763]], [[0.83884692, 0.86036491]])))

  def testGrid2LSTMCellTied(self):
    with self.test_session(use_gpu=False) as sess:
      with variable_scope.variable_scope(
          'root', initializer=init_ops.constant_initializer(0.5)):
>>>>>>> 1a1bef74
        x = array_ops.zeros([1, 3])
        m = ((array_ops.zeros([1, 2]), array_ops.zeros([1, 2])),
             (array_ops.zeros([1, 2]), array_ops.zeros([1, 2])))
        cell = grid_rnn_cell.Grid2LSTMCell(2, tied=True, use_peepholes=True)
        self.assertEqual(cell.state_size, ((2, 2), (2, 2)))

        g, s = cell(x, m)
        self.assertEqual(g[0].get_shape(), (1, 2))
        self.assertEqual(s[0].c.get_shape(), (1, 2))
        self.assertEqual(s[0].h.get_shape(), (1, 2))
        self.assertEqual(s[1].c.get_shape(), (1, 2))
        self.assertEqual(s[1].h.get_shape(), (1, 2))

        sess.run([variables.global_variables_initializer()])
<<<<<<< HEAD
        res_g, res_s = sess.run(
            [g, s], {x: np.array([[1., 1., 1.]]),
                     m: ((np.array([[0.1, 0.2]]), np.array([[0.3, 0.4]])),
                         (np.array([[0.5, 0.6]]), np.array([[0.7, 0.8]])))})
=======
        res_g, res_s = sess.run([g, s], {
            x:
                np.array([[1., 1., 1.]]),
            m: ((np.array([[0.1, 0.2]]), np.array([[0.3, 0.4]])),
                (np.array([[0.5, 0.6]]), np.array([[0.7, 0.8]])))
        })
>>>>>>> 1a1bef74
        self.assertEqual(res_g[0].shape, (1, 2))
        self.assertEqual(res_s[0].c.shape, (1, 2))
        self.assertEqual(res_s[0].h.shape, (1, 2))
        self.assertEqual(res_s[1].c.shape, (1, 2))
        self.assertEqual(res_s[1].h.shape, (1, 2))

        self.assertAllClose(res_g[0], [[0.95686918, 0.95686918]])
<<<<<<< HEAD
        self.assertAllClose(res_s, (([[2.41515064, 2.41515064]],
                                     [[0.95686918, 0.95686918]]),
                                    ([[1.38917875, 1.49043763]],
                                     [[0.83884692, 0.86036491]])))
=======
        self.assertAllClose(
            res_s, (([[2.41515064, 2.41515064]], [[0.95686918, 0.95686918]]),
                    ([[1.38917875, 1.49043763]], [[0.83884692, 0.86036491]])))
>>>>>>> 1a1bef74

  def testGrid2LSTMCellWithRelu(self):
    with self.test_session() as sess:
      with variable_scope.variable_scope('root',
          initializer=init_ops.constant_initializer(0.5)):
        x = array_ops.zeros([1, 3])
        m = ((array_ops.zeros([1, 2]), array_ops.zeros([1, 2])),)
        cell = grid_rnn_cell.Grid2LSTMCell(
            2, use_peepholes=True, non_recurrent_fn=nn_ops.relu)
        self.assertEqual(cell.state_size, ((2, 2),))

        g, s = cell(x, m)
        self.assertEqual(g[0].get_shape(), (1, 2))
        self.assertEqual(s[0].c.get_shape(), (1, 2))
        self.assertEqual(s[0].h.get_shape(), (1, 2))

        sess.run([variables.global_variables_initializer()])
<<<<<<< HEAD
        res_g, res_s = sess.run(
          [g, s], {x: np.array([[1., 1., 1.]]),
                   m: ((np.array([[0.1, 0.2]]), np.array([[0.3, 0.4]])), )})
        self.assertEqual(res_g[0].shape, (1, 2))
        self.assertAllClose(res_g[0], [[2.1831727, 2.1831727]])
        self.assertAllClose(res_s, (([[0.92270052, 1.02325559]],
                                     [[0.66159075, 0.70475441]]), ))
=======
        res_g, res_s = sess.run([g, s], {
            x: np.array([[1., 1., 1.]]),
            m: ((np.array([[0.1, 0.2]]), np.array([[0.3, 0.4]])),)
        })
        self.assertEqual(res_g[0].shape, (1, 2))
        self.assertAllClose(res_g[0], [[2.1831727, 2.1831727]])
        self.assertAllClose(res_s, (([[0.92270052, 1.02325559]],
                                     [[0.66159075, 0.70475441]]),))
>>>>>>> 1a1bef74

  """RNNCell
  """

  def testGrid2BasicRNNCell(self):
    with self.test_session() as sess:
      with variable_scope.variable_scope('root',
          initializer=init_ops.constant_initializer(0.5)):
        x = array_ops.zeros([2, 2])
        m = (array_ops.zeros([2, 2]), array_ops.zeros([2, 2]))
        cell = grid_rnn_cell.Grid2BasicRNNCell(2)
        self.assertEqual(cell.state_size, (2, 2))

        g, s = cell(x, m)
        self.assertEqual(g[0].get_shape(), (2, 2))
        self.assertEqual(s[0].get_shape(), (2, 2))
        self.assertEqual(s[1].get_shape(), (2, 2))

        sess.run([variables.global_variables_initializer()])
<<<<<<< HEAD
        res_g, res_s = sess.run(
            [g, s], {x: np.array([[1., 1.], [2., 2.]]),
                     m: (np.array([[0.1, 0.1], [0.2, 0.2]]),
                         np.array([[0.1, 0.1], [0.2, 0.2]]))})
=======
        res_g, res_s = sess.run([g, s], {
            x:
                np.array([[1., 1.], [2., 2.]]),
            m: (np.array([[0.1, 0.1], [0.2, 0.2]]), np.array([[0.1, 0.1],
                                                              [0.2, 0.2]]))
        })
>>>>>>> 1a1bef74
        self.assertEqual(res_g[0].shape, (2, 2))
        self.assertEqual(res_s[0].shape, (2, 2))
        self.assertEqual(res_s[1].shape, (2, 2))

        self.assertAllClose(res_g, ([[0.94685763, 0.94685763],
<<<<<<< HEAD
                                    [0.99480951, 0.99480951]], ))
        self.assertAllClose(res_s,
                            ([[0.94685763, 0.94685763],
                              [0.99480951, 0.99480951]],
                             [[0.80049908, 0.80049908],
                              [0.97574311, 0.97574311]]))
=======
                                     [0.99480951, 0.99480951]],))
        self.assertAllClose(
            res_s, ([[0.94685763, 0.94685763], [0.99480951, 0.99480951]],
                    [[0.80049908, 0.80049908], [0.97574311, 0.97574311]]))
>>>>>>> 1a1bef74

  def testGrid2BasicRNNCellTied(self):
    with self.test_session() as sess:
      with variable_scope.variable_scope('root',
          initializer=init_ops.constant_initializer(0.5)):
        x = array_ops.zeros([2, 2])
        m = (array_ops.zeros([2, 2]), array_ops.zeros([2, 2]))
        cell = grid_rnn_cell.Grid2BasicRNNCell(2, tied=True)
        self.assertEqual(cell.state_size, (2, 2))

        g, s = cell(x, m)
        self.assertEqual(g[0].get_shape(), (2, 2))
        self.assertEqual(s[0].get_shape(), (2, 2))
        self.assertEqual(s[1].get_shape(), (2, 2))

        sess.run([variables.global_variables_initializer()])
<<<<<<< HEAD
        res_g, res_s = sess.run(
            [g, s], {x: np.array([[1., 1.], [2., 2.]]),
                     m: (np.array([[0.1, 0.1], [0.2, 0.2]]),
                         np.array([[0.1, 0.1], [0.2, 0.2]]))})
=======
        res_g, res_s = sess.run([g, s], {
            x:
                np.array([[1., 1.], [2., 2.]]),
            m: (np.array([[0.1, 0.1], [0.2, 0.2]]), np.array([[0.1, 0.1],
                                                              [0.2, 0.2]]))
        })
>>>>>>> 1a1bef74
        self.assertEqual(res_g[0].shape, (2, 2))
        self.assertEqual(res_s[0].shape, (2, 2))
        self.assertEqual(res_s[1].shape, (2, 2))

        self.assertAllClose(res_g, ([[0.94685763, 0.94685763],
<<<<<<< HEAD
                                     [0.99480951, 0.99480951]], ))
        self.assertAllClose(res_s,
                            ([[0.94685763, 0.94685763],
                              [0.99480951, 0.99480951]],
                             [[0.80049908, 0.80049908],
                              [0.97574311, 0.97574311]]))
=======
                                     [0.99480951, 0.99480951]],))
        self.assertAllClose(
            res_s, ([[0.94685763, 0.94685763], [0.99480951, 0.99480951]],
                    [[0.80049908, 0.80049908], [0.97574311, 0.97574311]]))
>>>>>>> 1a1bef74

  def testGrid2BasicRNNCellWithRelu(self):
    with self.test_session() as sess:
      with variable_scope.variable_scope('root',
          initializer=init_ops.constant_initializer(0.5)):
        x = array_ops.zeros([1, 2])
<<<<<<< HEAD
        m = (array_ops.zeros([1, 2]), )
        cell = grid_rnn_cell.Grid2BasicRNNCell(
            2, non_recurrent_fn=nn_ops.relu)
        self.assertEqual(cell.state_size, (2, ))
=======
        m = (array_ops.zeros([1, 2]),)
        cell = grid_rnn_cell.Grid2BasicRNNCell(2, non_recurrent_fn=nn_ops.relu)
        self.assertEqual(cell.state_size, (2,))
>>>>>>> 1a1bef74

        g, s = cell(x, m)
        self.assertEqual(g[0].get_shape(), (1, 2))
        self.assertEqual(s[0].get_shape(), (1, 2))

        sess.run([variables.global_variables_initializer()])
<<<<<<< HEAD
        res_g, res_s = sess.run([g, s], {x: np.array([[1., 1.]]),
                                         m: np.array([[0.1, 0.1]])})
        self.assertEqual(res_g[0].shape, (1, 2))
        self.assertEqual(res_s[0].shape, (1, 2))
        self.assertAllClose(res_g, ([[1.80049896, 1.80049896]], ))
        self.assertAllClose(res_s, ([[0.80049896, 0.80049896]], ))
=======
        res_g, res_s = sess.run(
            [g, s], {x: np.array([[1., 1.]]),
                     m: np.array([[0.1, 0.1]])})
        self.assertEqual(res_g[0].shape, (1, 2))
        self.assertEqual(res_s[0].shape, (1, 2))
        self.assertAllClose(res_g, ([[1.80049896, 1.80049896]],))
        self.assertAllClose(res_s, ([[0.80049896, 0.80049896]],))
>>>>>>> 1a1bef74

  """1-LSTM
  """

  def testGrid1LSTMCell(self):
    with self.test_session() as sess:
      with variable_scope.variable_scope('root',
          initializer=init_ops.constant_initializer(0.5)) as root_scope:
        x = array_ops.zeros([1, 3])
<<<<<<< HEAD
        m = ((array_ops.zeros([1, 2]), array_ops.zeros([1, 2])), )
        cell = grid_rnn_cell.Grid1LSTMCell(2, use_peepholes=True)
        self.assertEqual(cell.state_size, ((2, 2), ))
=======
        m = ((array_ops.zeros([1, 2]), array_ops.zeros([1, 2])),)
        cell = grid_rnn_cell.Grid1LSTMCell(2, use_peepholes=True)
        self.assertEqual(cell.state_size, ((2, 2),))
>>>>>>> 1a1bef74

        g, s = cell(x, m)
        self.assertEqual(g[0].get_shape(), (1, 2))
        self.assertEqual(s[0].c.get_shape(), (1, 2))
        self.assertEqual(s[0].h.get_shape(), (1, 2))

        sess.run([variables.global_variables_initializer()])
<<<<<<< HEAD
        res_g, res_s = sess.run(
          [g, s], {x: np.array([[1., 1., 1.]]),
                   m: ((np.array([[0.1, 0.2]]), np.array([[0.3, 0.4]])), )})
=======
        res_g, res_s = sess.run([g, s], {
            x: np.array([[1., 1., 1.]]),
            m: ((np.array([[0.1, 0.2]]), np.array([[0.3, 0.4]])),)
        })
>>>>>>> 1a1bef74
        self.assertEqual(res_g[0].shape, (1, 2))
        self.assertEqual(res_s[0].c.shape, (1, 2))
        self.assertEqual(res_s[0].h.shape, (1, 2))

<<<<<<< HEAD
        self.assertAllClose(res_g, ([[0.91287315, 0.91287315]], ))
        self.assertAllClose(res_s,
                            (([[2.26285243, 2.26285243]],
                              [[0.91287315, 0.91287315]]), ))
=======
        self.assertAllClose(res_g, ([[0.91287315, 0.91287315]],))
        self.assertAllClose(res_s, (([[2.26285243, 2.26285243]],
                                     [[0.91287315, 0.91287315]]),))
>>>>>>> 1a1bef74

        root_scope.reuse_variables()

        x2 = array_ops.zeros([0, 0])
        g2, s2 = cell(x2, m)
        self.assertEqual(g2[0].get_shape(), (1, 2))
        self.assertEqual(s2[0].c.get_shape(), (1, 2))
        self.assertEqual(s2[0].h.get_shape(), (1, 2))

        sess.run([variables.global_variables_initializer()])
        res_g2, res_s2 = sess.run([g2, s2], {m: res_s})
        self.assertEqual(res_g2[0].shape, (1, 2))
        self.assertEqual(res_s2[0].c.shape, (1, 2))
        self.assertEqual(res_s2[0].h.shape, (1, 2))

<<<<<<< HEAD
        self.assertAllClose(res_g2, ([[0.9032144, 0.9032144]], ))
        self.assertAllClose(res_s2,
                            (([[2.79966092, 2.79966092]],
                              [[0.9032144, 0.9032144]]), ))
=======
        self.assertAllClose(res_g2, ([[0.9032144, 0.9032144]],))
        self.assertAllClose(res_s2, (([[2.79966092, 2.79966092]],
                                      [[0.9032144, 0.9032144]]),))
>>>>>>> 1a1bef74

        g3, s3 = cell(x2, m)
        self.assertEqual(g3[0].get_shape(), (1, 2))
        self.assertEqual(s3[0].c.get_shape(), (1, 2))
        self.assertEqual(s3[0].h.get_shape(), (1, 2))

        sess.run([variables.global_variables_initializer()])
        res_g3, res_s3 = sess.run([g3, s3], {m: res_s2})
        self.assertEqual(res_g3[0].shape, (1, 2))
        self.assertEqual(res_s3[0].c.shape, (1, 2))
        self.assertEqual(res_s3[0].h.shape, (1, 2))
<<<<<<< HEAD
        self.assertAllClose(res_g3, ([[0.92727238, 0.92727238]], ))
        self.assertAllClose(res_s3,
                            (([[3.3529923, 3.3529923]],
                              [[0.92727238, 0.92727238]]), ))
=======
        self.assertAllClose(res_g3, ([[0.92727238, 0.92727238]],))
        self.assertAllClose(res_s3, (([[3.3529923, 3.3529923]],
                                      [[0.92727238, 0.92727238]]),))
>>>>>>> 1a1bef74

  """3-LSTM
  """

  def testGrid3LSTMCell(self):
    with self.test_session() as sess:
      with variable_scope.variable_scope('root',
          initializer=init_ops.constant_initializer(0.5)):
        x = array_ops.zeros([1, 3])
        m = ((array_ops.zeros([1, 2]), array_ops.zeros([1, 2])),
             (array_ops.zeros([1, 2]), array_ops.zeros([1, 2])),
             (array_ops.zeros([1, 2]), array_ops.zeros([1, 2])))
        cell = grid_rnn_cell.Grid3LSTMCell(2, use_peepholes=True)
        self.assertEqual(cell.state_size, ((2, 2), (2, 2), (2, 2)))

        g, s = cell(x, m)
        self.assertEqual(g[0].get_shape(), (1, 2))
        self.assertEqual(s[0].c.get_shape(), (1, 2))
        self.assertEqual(s[0].h.get_shape(), (1, 2))
        self.assertEqual(s[1].c.get_shape(), (1, 2))
        self.assertEqual(s[1].h.get_shape(), (1, 2))
        self.assertEqual(s[2].c.get_shape(), (1, 2))
        self.assertEqual(s[2].h.get_shape(), (1, 2))

        sess.run([variables.global_variables_initializer()])
<<<<<<< HEAD
        res_g, res_s = sess.run(
          [g, s], {x: np.array([[1., 1., 1.]]),
                   m: ((np.array([[0.1, 0.2]]), np.array([[0.3, 0.4]])),
                       (np.array([[0.5, 0.6]]), np.array([[0.7, 0.8]])),
                       (np.array([[-0.1, -0.2]]), np.array([[-0.3, -0.4]])))})
=======
        res_g, res_s = sess.run([g, s], {
            x:
                np.array([[1., 1., 1.]]),
            m: ((np.array([[0.1, 0.2]]), np.array([[0.3, 0.4]])),
                (np.array([[0.5, 0.6]]), np.array([[0.7, 0.8]])), (np.array(
                    [[-0.1, -0.2]]), np.array([[-0.3, -0.4]])))
        })
>>>>>>> 1a1bef74
        self.assertEqual(res_g[0].shape, (1, 2))
        self.assertEqual(res_s[0].c.shape, (1, 2))
        self.assertEqual(res_s[0].h.shape, (1, 2))
        self.assertEqual(res_s[1].c.shape, (1, 2))
        self.assertEqual(res_s[1].h.shape, (1, 2))
        self.assertEqual(res_s[2].c.shape, (1, 2))
        self.assertEqual(res_s[2].h.shape, (1, 2))

<<<<<<< HEAD
        self.assertAllClose(res_g, ([[0.96892911, 0.96892911]], ))
        self.assertAllClose(res_s, (([[2.45227885, 2.45227885]],
                                     [[0.96892911, 0.96892911]]),
                                    ([[1.33592629, 1.4373529]],
                                     [[0.80867189, 0.83247656]]),
                                    ([[0.7317788, 0.63205892]],
                                     [[0.56548983, 0.50446129]])))
=======
        self.assertAllClose(res_g, ([[0.96892911, 0.96892911]],))
        self.assertAllClose(
            res_s, (([[2.45227885, 2.45227885]], [[0.96892911, 0.96892911]]),
                    ([[1.33592629, 1.4373529]], [[0.80867189, 0.83247656]]),
                    ([[0.7317788, 0.63205892]], [[0.56548983, 0.50446129]])))
>>>>>>> 1a1bef74

  """Edge cases
  """

  def testGridRNNEdgeCasesLikeRelu(self):
    with self.test_session() as sess:
      with variable_scope.variable_scope('root',
          initializer=init_ops.constant_initializer(0.5)):
        x = array_ops.zeros([3, 2])
        m = ()

        # this is equivalent to relu
        cell = grid_rnn_cell.GridRNNCell(
            num_units=2,
            num_dims=1,
            input_dims=0,
            output_dims=0,
            non_recurrent_dims=0,
            non_recurrent_fn=nn_ops.relu)
        g, s = cell(x, m)
        self.assertEqual(g[0].get_shape(), (3, 2))
        self.assertEqual(s, ())

        sess.run([variables.global_variables_initializer()])
<<<<<<< HEAD
        res_g, res_s = sess.run(
          [g, s], {x: np.array([[1., -1.], [-2, 1], [2, -1]])})
        self.assertEqual(res_g[0].shape, (3, 2))
        self.assertEqual(res_s, ())
        self.assertAllClose(res_g, ([[0, 0], [0, 0], [0.5, 0.5]], ))
=======
        res_g, res_s = sess.run([g, s],
                                {x: np.array([[1., -1.], [-2, 1], [2, -1]])})
        self.assertEqual(res_g[0].shape, (3, 2))
        self.assertEqual(res_s, ())
        self.assertAllClose(res_g, ([[0, 0], [0, 0], [0.5, 0.5]],))
>>>>>>> 1a1bef74

  def testGridRNNEdgeCasesNoOutput(self):
    with self.test_session() as sess:
      with variable_scope.variable_scope('root',
          initializer=init_ops.constant_initializer(0.5)):
        x = array_ops.zeros([1, 2])
<<<<<<< HEAD
        m = ((array_ops.zeros([1, 2]), array_ops.zeros([1, 2])), )
=======
        m = ((array_ops.zeros([1, 2]), array_ops.zeros([1, 2])),)
>>>>>>> 1a1bef74

        # This cell produces no output
        cell = grid_rnn_cell.GridRNNCell(
            num_units=2,
            num_dims=2,
            input_dims=0,
            output_dims=None,
            non_recurrent_dims=0,
            non_recurrent_fn=nn_ops.relu)
        g, s = cell(x, m)
        self.assertEqual(g, ())
        self.assertEqual(s[0].c.get_shape(), (1, 2))
        self.assertEqual(s[0].h.get_shape(), (1, 2))

        sess.run([variables.global_variables_initializer()])
<<<<<<< HEAD
        res_g, res_s = sess.run(
          [g, s], {x: np.array([[1., 1.]]),
                   m: ((np.array([[0.1, 0.1]]), np.array([[0.1, 0.1]])), )})
=======
        res_g, res_s = sess.run([g, s], {
            x: np.array([[1., 1.]]),
            m: ((np.array([[0.1, 0.1]]), np.array([[0.1, 0.1]])),)
        })
>>>>>>> 1a1bef74
        self.assertEqual(res_g, ())
        self.assertEqual(res_s[0].c.shape, (1, 2))
        self.assertEqual(res_s[0].h.shape, (1, 2))

  """Test with tf.nn.rnn
  """

  def testGrid2LSTMCellWithRNN(self):
    batch_size = 3
    input_size = 5
    max_length = 6  # unrolled up to this length
    num_units = 2

    with variable_scope.variable_scope(
        'root', initializer=init_ops.constant_initializer(0.5)):
      cell = grid_rnn_cell.Grid2LSTMCell(num_units=num_units)

      inputs = max_length * [
          array_ops.placeholder(
              dtypes.float32, shape=(batch_size, input_size))
      ]

      outputs, state = core_rnn.static_rnn(cell, inputs, dtype=dtypes.float32)

    self.assertEqual(len(outputs), len(inputs))
    self.assertEqual(state[0].c.get_shape(), (batch_size, 2))
    self.assertEqual(state[0].h.get_shape(), (batch_size, 2))
    self.assertEqual(state[1].c.get_shape(), (batch_size, 2))
    self.assertEqual(state[1].h.get_shape(), (batch_size, 2))

    for out, inp in zip(outputs, inputs):
      self.assertEqual(len(out), 1)
      self.assertEqual(out[0].get_shape()[0], inp.get_shape()[0])
      self.assertEqual(out[0].get_shape()[1], num_units)
      self.assertEqual(out[0].dtype, inp.dtype)

    with self.test_session() as sess:
      sess.run(variables.global_variables_initializer())

      input_value = np.ones((batch_size, input_size))
      values = sess.run(outputs + [state], feed_dict={inputs[0]: input_value})
      for tp in values[:-1]:
        for v in tp:
          self.assertTrue(np.all(np.isfinite(v)))
      for tp in values[-1]:
        for st in tp:
          for v in st:
            self.assertTrue(np.all(np.isfinite(v)))

  def testGrid2LSTMCellReLUWithRNN(self):
    batch_size = 3
    input_size = 5
    max_length = 6  # unrolled up to this length
    num_units = 2

    with variable_scope.variable_scope(
        'root', initializer=init_ops.constant_initializer(0.5)):
      cell = grid_rnn_cell.Grid2LSTMCell(
          num_units=num_units, non_recurrent_fn=nn_ops.relu)

<<<<<<< HEAD
      inputs = max_length * [array_ops.placeholder(
        dtypes.float32, shape=(batch_size, input_size))]
=======
      inputs = max_length * [
          array_ops.placeholder(dtypes.float32, shape=(batch_size, input_size))
      ]
>>>>>>> 1a1bef74

      outputs, state = core_rnn.static_rnn(cell, inputs, dtype=dtypes.float32)

    self.assertEqual(len(outputs), len(inputs))
    self.assertEqual(state[0].c.get_shape(), (batch_size, 2))
    self.assertEqual(state[0].h.get_shape(), (batch_size, 2))

    for out, inp in zip(outputs, inputs):
      self.assertEqual(len(out), 1)
      self.assertEqual(out[0].get_shape()[0], inp.get_shape()[0])
      self.assertEqual(out[0].get_shape()[1], num_units)
      self.assertEqual(out[0].dtype, inp.dtype)

    with self.test_session() as sess:
      sess.run(variables.global_variables_initializer())

      input_value = np.ones((batch_size, input_size))
      values = sess.run(outputs + [state], feed_dict={inputs[0]: input_value})
      for tp in values[:-1]:
        for v in tp:
          self.assertTrue(np.all(np.isfinite(v)))
      for tp in values[-1]:
        for st in tp:
          for v in st:
            self.assertTrue(np.all(np.isfinite(v)))

  def testGrid3LSTMCellReLUWithRNN(self):
    batch_size = 3
    input_size = 5
    max_length = 6  # unrolled up to this length
    num_units = 2

    with variable_scope.variable_scope(
        'root', initializer=init_ops.constant_initializer(0.5)):
      cell = grid_rnn_cell.Grid3LSTMCell(
          num_units=num_units, non_recurrent_fn=nn_ops.relu)

<<<<<<< HEAD
      inputs = max_length * [array_ops.placeholder(
        dtypes.float32, shape=(batch_size, input_size))]
=======
      inputs = max_length * [
          array_ops.placeholder(dtypes.float32, shape=(batch_size, input_size))
      ]
>>>>>>> 1a1bef74

      outputs, state = core_rnn.static_rnn(cell, inputs, dtype=dtypes.float32)

    self.assertEqual(len(outputs), len(inputs))
    self.assertEqual(state[0].c.get_shape(), (batch_size, 2))
    self.assertEqual(state[0].h.get_shape(), (batch_size, 2))
    self.assertEqual(state[1].c.get_shape(), (batch_size, 2))
    self.assertEqual(state[1].h.get_shape(), (batch_size, 2))

    for out, inp in zip(outputs, inputs):
      self.assertEqual(len(out), 1)
      self.assertEqual(out[0].get_shape()[0], inp.get_shape()[0])
      self.assertEqual(out[0].get_shape()[1], num_units)
      self.assertEqual(out[0].dtype, inp.dtype)

    with self.test_session() as sess:
      sess.run(variables.global_variables_initializer())

      input_value = np.ones((batch_size, input_size))
      values = sess.run(outputs + [state], feed_dict={inputs[0]: input_value})
      for tp in values[:-1]:
        for v in tp:
          self.assertTrue(np.all(np.isfinite(v)))
      for tp in values[-1]:
        for st in tp:
          for v in st:
            self.assertTrue(np.all(np.isfinite(v)))

  def testGrid1LSTMCellWithRNN(self):
    batch_size = 3
    input_size = 5
    max_length = 6  # unrolled up to this length
    num_units = 2

    with variable_scope.variable_scope(
        'root', initializer=init_ops.constant_initializer(0.5)):
      cell = grid_rnn_cell.Grid1LSTMCell(num_units=num_units)

      # for 1-LSTM, we only feed the first step
      inputs = ([
          array_ops.placeholder(
              dtypes.float32, shape=(batch_size, input_size))
      ] + (max_length - 1) * [array_ops.zeros([batch_size, input_size])])

      outputs, state = core_rnn.static_rnn(cell, inputs, dtype=dtypes.float32)

    self.assertEqual(len(outputs), len(inputs))
    self.assertEqual(state[0].c.get_shape(), (batch_size, 2))
    self.assertEqual(state[0].h.get_shape(), (batch_size, 2))

    for out, inp in zip(outputs, inputs):
      self.assertEqual(len(out), 1)
      self.assertEqual(out[0].get_shape(), (3, num_units))
      self.assertEqual(out[0].dtype, inp.dtype)

    with self.test_session() as sess:
      sess.run(variables.global_variables_initializer())

      input_value = np.ones((batch_size, input_size))
      values = sess.run(outputs + [state], feed_dict={inputs[0]: input_value})
      for tp in values[:-1]:
        for v in tp:
          self.assertTrue(np.all(np.isfinite(v)))
      for tp in values[-1]:
        for st in tp:
          for v in st:
            self.assertTrue(np.all(np.isfinite(v)))

  def testGrid2LSTMCellWithRNNAndDynamicBatchSize(self):
<<<<<<< HEAD
    """Test for #4296
    """
    input_size = 5
    max_length = 6  # unrolled up to this length
    num_units = 2

    with variable_scope.variable_scope('root',
                           initializer=init_ops.constant_initializer(0.5)):
      cell = grid_rnn_cell.Grid2LSTMCell(num_units=num_units)

      inputs = max_length * [
        array_ops.placeholder(
          dtypes.float32, shape=(None, input_size))
=======
    """Test for #4296."""
    input_size = 5
    max_length = 6  # unrolled up to this length
    num_units = 2

    with variable_scope.variable_scope(
        'root', initializer=init_ops.constant_initializer(0.5)):
      cell = grid_rnn_cell.Grid2LSTMCell(num_units=num_units)

      inputs = max_length * [
          array_ops.placeholder(dtypes.float32, shape=(None, input_size))
>>>>>>> 1a1bef74
      ]

      outputs, state = core_rnn.static_rnn(cell, inputs, dtype=dtypes.float32)

    self.assertEqual(len(outputs), len(inputs))

    for out, inp in zip(outputs, inputs):
      self.assertEqual(len(out), 1)
      self.assertTrue(out[0].get_shape()[0].value is None)
      self.assertEqual(out[0].get_shape()[1], num_units)
      self.assertEqual(out[0].dtype, inp.dtype)

    with self.test_session() as sess:
      sess.run(variables.global_variables_initializer())

      input_value = np.ones((3, input_size))
<<<<<<< HEAD
      values = sess.run(outputs + [state],
                        feed_dict={inputs[0]: input_value})
=======
      values = sess.run(outputs + [state], feed_dict={inputs[0]: input_value})
>>>>>>> 1a1bef74
      for tp in values[:-1]:
        for v in tp:
          self.assertTrue(np.all(np.isfinite(v)))
      for tp in values[-1]:
        for st in tp:
          for v in st:
            self.assertTrue(np.all(np.isfinite(v)))

<<<<<<< HEAD

  def testGrid2LSTMCellLegacy(self):
    """Test for legacy case (when state_is_tuple=False)
    """
    with self.test_session() as sess:
      with variable_scope.variable_scope('root',
          initializer=init_ops.constant_initializer(0.5)):
        x = array_ops.zeros([1, 3])
        m = array_ops.zeros([1, 8])
        cell = grid_rnn_cell.Grid2LSTMCell(2, use_peepholes=True,
                                           state_is_tuple=False,
                                           output_is_tuple=False)
=======
  def testGrid2LSTMCellLegacy(self):
    """Test for legacy case (when state_is_tuple=False)."""
    with self.test_session() as sess:
      with variable_scope.variable_scope(
          'root', initializer=init_ops.constant_initializer(0.5)):
        x = array_ops.zeros([1, 3])
        m = array_ops.zeros([1, 8])
        cell = grid_rnn_cell.Grid2LSTMCell(
            2, use_peepholes=True, state_is_tuple=False, output_is_tuple=False)
>>>>>>> 1a1bef74
        self.assertEqual(cell.state_size, 8)

        g, s = cell(x, m)
        self.assertEqual(g.get_shape(), (1, 2))
        self.assertEqual(s.get_shape(), (1, 8))

        sess.run([variables.global_variables_initializer()])
<<<<<<< HEAD
        res = sess.run(
            [g, s], {x: np.array([[1., 1., 1.]]),
                     m: np.array([[0.1, 0.2, 0.3, 0.4, 0.5, 0.6, 0.7, 0.8]])})
        self.assertEqual(res[0].shape, (1, 2))
        self.assertEqual(res[1].shape, (1, 8))
        self.assertAllClose(res[0], [[0.95686918, 0.95686918]])
        self.assertAllClose(res[1], [[2.41515064, 2.41515064, 0.95686918,
                                      0.95686918, 1.38917875, 1.49043763,
                                      0.83884692, 0.86036491]])
=======
        res = sess.run([g, s], {
            x: np.array([[1., 1., 1.]]),
            m: np.array([[0.1, 0.2, 0.3, 0.4, 0.5, 0.6, 0.7, 0.8]])
        })
        self.assertEqual(res[0].shape, (1, 2))
        self.assertEqual(res[1].shape, (1, 8))
        self.assertAllClose(res[0], [[0.95686918, 0.95686918]])
        self.assertAllClose(res[1], [[
            2.41515064, 2.41515064, 0.95686918, 0.95686918, 1.38917875,
            1.49043763, 0.83884692, 0.86036491
        ]])
>>>>>>> 1a1bef74

if __name__ == '__main__':
  test.main()<|MERGE_RESOLUTION|>--- conflicted
+++ resolved
@@ -35,13 +35,8 @@
 
   def testGrid2BasicLSTMCell(self):
     with self.test_session(use_gpu=False) as sess:
-<<<<<<< HEAD
-      with variable_scope.variable_scope('root',
-          initializer=init_ops.constant_initializer(0.2)) as root_scope:
-=======
       with variable_scope.variable_scope(
           'root', initializer=init_ops.constant_initializer(0.2)) as root_scope:
->>>>>>> 1a1bef74
         x = array_ops.zeros([1, 3])
         m = ((array_ops.zeros([1, 2]), array_ops.zeros([1, 2])),
              (array_ops.zeros([1, 2]), array_ops.zeros([1, 2])))
@@ -56,37 +51,22 @@
         self.assertEqual(s[1].h.get_shape(), (1, 2))
 
         sess.run([variables.global_variables_initializer()])
-<<<<<<< HEAD
-        res_g, res_s = sess.run(
-            [g, s], {x: np.array([[1., 1., 1.]]),
-                     m: ((np.array([[0.1, 0.2]]), np.array([[0.3, 0.4]])),
-                         (np.array([[0.5, 0.6]]), np.array([[0.7, 0.8]])))})
-=======
         res_g, res_s = sess.run([g, s], {
             x:
                 np.array([[1., 1., 1.]]),
             m: ((np.array([[0.1, 0.2]]), np.array([[0.3, 0.4]])),
                 (np.array([[0.5, 0.6]]), np.array([[0.7, 0.8]])))
         })
->>>>>>> 1a1bef74
         self.assertEqual(res_g[0].shape, (1, 2))
         self.assertEqual(res_s[0].c.shape, (1, 2))
         self.assertEqual(res_s[0].h.shape, (1, 2))
         self.assertEqual(res_s[1].c.shape, (1, 2))
         self.assertEqual(res_s[1].h.shape, (1, 2))
 
-<<<<<<< HEAD
-        self.assertAllClose(res_g, ([[0.36617181, 0.36617181]], ))
-        self.assertAllClose(res_s, (([[0.71053141, 0.71053141]],
-                                     [[0.36617181, 0.36617181]]),
-                                    ([[0.72320831, 0.80555487]],
-                                     [[0.39102408, 0.42150158]])))
-=======
         self.assertAllClose(res_g, ([[0.36617181, 0.36617181]],))
         self.assertAllClose(
             res_s, (([[0.71053141, 0.71053141]], [[0.36617181, 0.36617181]]),
                     ([[0.72320831, 0.80555487]], [[0.39102408, 0.42150158]])))
->>>>>>> 1a1bef74
 
         # emulate a loop through the input sequence,
         # where we call cell() multiple times
@@ -99,33 +79,22 @@
         self.assertEqual(s2[1].h.get_shape(), (1, 2))
 
         res_g2, res_s2 = sess.run([g2, s2],
-<<<<<<< HEAD
-                                  {x: np.array([[2., 2., 2.]]), m: res_s})
-=======
                                   {x: np.array([[2., 2., 2.]]),
                                    m: res_s})
->>>>>>> 1a1bef74
         self.assertEqual(res_g2[0].shape, (1, 2))
         self.assertEqual(res_s2[0].c.shape, (1, 2))
         self.assertEqual(res_s2[0].h.shape, (1, 2))
         self.assertEqual(res_s2[1].c.shape, (1, 2))
         self.assertEqual(res_s2[1].h.shape, (1, 2))
         self.assertAllClose(res_g2[0], [[0.58847463, 0.58847463]])
-<<<<<<< HEAD
-        self.assertAllClose(res_s2, (([[1.40469193, 1.40469193]],
-                                      [[0.58847463, 0.58847463]]),
-                                     ([[0.97726452, 1.04626071]],
-                                      [[0.4927212, 0.51137757]])))
-=======
         self.assertAllClose(
             res_s2, (([[1.40469193, 1.40469193]], [[0.58847463, 0.58847463]]),
                      ([[0.97726452, 1.04626071]], [[0.4927212, 0.51137757]])))
->>>>>>> 1a1bef74
 
   def testGrid2BasicLSTMCellTied(self):
     with self.test_session(use_gpu=False) as sess:
       with variable_scope.variable_scope(
-              'root', initializer=init_ops.constant_initializer(0.2)):
+          'root', initializer=init_ops.constant_initializer(0.2)):
         x = array_ops.zeros([1, 3])
         m = ((array_ops.zeros([1, 2]), array_ops.zeros([1, 2])),
              (array_ops.zeros([1, 2]), array_ops.zeros([1, 2])))
@@ -140,19 +109,12 @@
         self.assertEqual(s[1].h.get_shape(), (1, 2))
 
         sess.run([variables.global_variables_initializer()])
-<<<<<<< HEAD
-        res_g, res_s = sess.run(
-            [g, s], {x: np.array([[1., 1., 1.]]),
-                     m: ((np.array([[0.1, 0.2]]), np.array([[0.3, 0.4]])),
-                         (np.array([[0.5, 0.6]]), np.array([[0.7, 0.8]])))})
-=======
         res_g, res_s = sess.run([g, s], {
             x:
                 np.array([[1., 1., 1.]]),
             m: ((np.array([[0.1, 0.2]]), np.array([[0.3, 0.4]])),
                 (np.array([[0.5, 0.6]]), np.array([[0.7, 0.8]])))
         })
->>>>>>> 1a1bef74
         self.assertEqual(res_g[0].shape, (1, 2))
         self.assertEqual(res_s[0].c.shape, (1, 2))
         self.assertEqual(res_s[0].h.shape, (1, 2))
@@ -160,66 +122,34 @@
         self.assertEqual(res_s[1].h.shape, (1, 2))
 
         self.assertAllClose(res_g[0], [[0.36617181, 0.36617181]])
-<<<<<<< HEAD
-        self.assertAllClose(res_s, (([[0.71053141, 0.71053141]],
-                                     [[0.36617181, 0.36617181]]),
-                                    ([[0.72320831, 0.80555487]],
-                                     [[0.39102408, 0.42150158]])))
-=======
         self.assertAllClose(
             res_s, (([[0.71053141, 0.71053141]], [[0.36617181, 0.36617181]]),
                     ([[0.72320831, 0.80555487]], [[0.39102408, 0.42150158]])))
->>>>>>> 1a1bef74
 
         res_g, res_s = sess.run([g, s], {x: np.array([[1., 1., 1.]]), m: res_s})
         self.assertEqual(res_g[0].shape, (1, 2))
 
         self.assertAllClose(res_g[0], [[0.36703536, 0.36703536]])
-<<<<<<< HEAD
-        self.assertAllClose(res_s, (([[0.71200621, 0.71200621]],
-                                     [[0.36703536, 0.36703536]]),
-                                    ([[0.80941606, 0.87550586]],
-                                     [[0.40108523, 0.42199609]])))
+        self.assertAllClose(
+            res_s, (([[0.71200621, 0.71200621]], [[0.36703536, 0.36703536]]),
+                    ([[0.80941606, 0.87550586]], [[0.40108523, 0.42199609]])))
 
   def testGrid2BasicLSTMCellWithRelu(self):
     with self.test_session(use_gpu=False) as sess:
-      with variable_scope.variable_scope('root',
-          initializer=init_ops.constant_initializer(0.2)):
-=======
-        self.assertAllClose(
-            res_s, (([[0.71200621, 0.71200621]], [[0.36703536, 0.36703536]]),
-                    ([[0.80941606, 0.87550586]], [[0.40108523, 0.42199609]])))
-
-  def testGrid2BasicLSTMCellWithRelu(self):
-    with self.test_session(use_gpu=False) as sess:
       with variable_scope.variable_scope(
           'root', initializer=init_ops.constant_initializer(0.2)):
->>>>>>> 1a1bef74
         x = array_ops.zeros([1, 3])
         m = ((array_ops.zeros([1, 2]), array_ops.zeros([1, 2])),)
         cell = grid_rnn_cell.Grid2BasicLSTMCell(
             2, tied=False, non_recurrent_fn=nn_ops.relu)
-<<<<<<< HEAD
-        self.assertEqual(cell.state_size, ((2, 2), ))
-=======
         self.assertEqual(cell.state_size, ((2, 2),))
->>>>>>> 1a1bef74
-
-        g, s = cell(x, m)
-        self.assertEqual(g[0].get_shape(), (1, 2))
-        self.assertEqual(s[0].c.get_shape(), (1, 2))
-        self.assertEqual(s[0].h.get_shape(), (1, 2))
-
-        sess.run([variables.global_variables_initializer()])
-<<<<<<< HEAD
-        res_g, res_s = sess.run(
-          [g, s], {x: np.array([[1., 1., 1.]]),
-                   m: ((np.array([[0.1, 0.2]]), np.array([[0.3, 0.4]])), )})
-        self.assertEqual(res_g[0].shape, (1, 2))
-        self.assertAllClose(res_g[0], [[0.31667367, 0.31667367]])
-        self.assertAllClose(res_s, (([[0.29530135, 0.37520045]],
-                                     [[0.17044567, 0.21292259]]), ))
-=======
+
+        g, s = cell(x, m)
+        self.assertEqual(g[0].get_shape(), (1, 2))
+        self.assertEqual(s[0].c.get_shape(), (1, 2))
+        self.assertEqual(s[0].h.get_shape(), (1, 2))
+
+        sess.run([variables.global_variables_initializer()])
         res_g, res_s = sess.run([g, s], {
             x: np.array([[1., 1., 1.]]),
             m: ((np.array([[0.1, 0.2]]), np.array([[0.3, 0.4]])),)
@@ -228,20 +158,14 @@
         self.assertAllClose(res_g[0], [[0.31667367, 0.31667367]])
         self.assertAllClose(res_s, (([[0.29530135, 0.37520045]],
                                      [[0.17044567, 0.21292259]]),))
->>>>>>> 1a1bef74
 
   """LSTMCell
   """
 
   def testGrid2LSTMCell(self):
     with self.test_session(use_gpu=False) as sess:
-<<<<<<< HEAD
-      with variable_scope.variable_scope('root',
-          initializer=init_ops.constant_initializer(0.5)):
-=======
-      with variable_scope.variable_scope(
-          'root', initializer=init_ops.constant_initializer(0.5)):
->>>>>>> 1a1bef74
+      with variable_scope.variable_scope(
+          'root', initializer=init_ops.constant_initializer(0.5)):
         x = array_ops.zeros([1, 3])
         m = ((array_ops.zeros([1, 2]), array_ops.zeros([1, 2])),
              (array_ops.zeros([1, 2]), array_ops.zeros([1, 2])))
@@ -256,19 +180,12 @@
         self.assertEqual(s[1].h.get_shape(), (1, 2))
 
         sess.run([variables.global_variables_initializer()])
-<<<<<<< HEAD
-        res_g, res_s = sess.run(
-            [g, s], {x: np.array([[1., 1., 1.]]),
-                     m: ((np.array([[0.1, 0.2]]), np.array([[0.3, 0.4]])),
-                         (np.array([[0.5, 0.6]]), np.array([[0.7, 0.8]])))})
-=======
         res_g, res_s = sess.run([g, s], {
             x:
                 np.array([[1., 1., 1.]]),
             m: ((np.array([[0.1, 0.2]]), np.array([[0.3, 0.4]])),
                 (np.array([[0.5, 0.6]]), np.array([[0.7, 0.8]])))
         })
->>>>>>> 1a1bef74
         self.assertEqual(res_g[0].shape, (1, 2))
         self.assertEqual(res_s[0].c.shape, (1, 2))
         self.assertEqual(res_s[0].h.shape, (1, 2))
@@ -276,26 +193,14 @@
         self.assertEqual(res_s[1].h.shape, (1, 2))
 
         self.assertAllClose(res_g[0], [[0.95686918, 0.95686918]])
-<<<<<<< HEAD
-        self.assertAllClose(res_s, (([[2.41515064, 2.41515064]],
-                                     [[0.95686918, 0.95686918]]),
-                                    ([[1.38917875, 1.49043763]],
-                                     [[0.83884692, 0.86036491]])))
+        self.assertAllClose(
+            res_s, (([[2.41515064, 2.41515064]], [[0.95686918, 0.95686918]]),
+                    ([[1.38917875, 1.49043763]], [[0.83884692, 0.86036491]])))
 
   def testGrid2LSTMCellTied(self):
     with self.test_session(use_gpu=False) as sess:
-      with variable_scope.variable_scope('root',
-          initializer=init_ops.constant_initializer(0.5)):
-=======
-        self.assertAllClose(
-            res_s, (([[2.41515064, 2.41515064]], [[0.95686918, 0.95686918]]),
-                    ([[1.38917875, 1.49043763]], [[0.83884692, 0.86036491]])))
-
-  def testGrid2LSTMCellTied(self):
-    with self.test_session(use_gpu=False) as sess:
-      with variable_scope.variable_scope(
-          'root', initializer=init_ops.constant_initializer(0.5)):
->>>>>>> 1a1bef74
+      with variable_scope.variable_scope(
+          'root', initializer=init_ops.constant_initializer(0.5)):
         x = array_ops.zeros([1, 3])
         m = ((array_ops.zeros([1, 2]), array_ops.zeros([1, 2])),
              (array_ops.zeros([1, 2]), array_ops.zeros([1, 2])))
@@ -310,19 +215,12 @@
         self.assertEqual(s[1].h.get_shape(), (1, 2))
 
         sess.run([variables.global_variables_initializer()])
-<<<<<<< HEAD
-        res_g, res_s = sess.run(
-            [g, s], {x: np.array([[1., 1., 1.]]),
-                     m: ((np.array([[0.1, 0.2]]), np.array([[0.3, 0.4]])),
-                         (np.array([[0.5, 0.6]]), np.array([[0.7, 0.8]])))})
-=======
         res_g, res_s = sess.run([g, s], {
             x:
                 np.array([[1., 1., 1.]]),
             m: ((np.array([[0.1, 0.2]]), np.array([[0.3, 0.4]])),
                 (np.array([[0.5, 0.6]]), np.array([[0.7, 0.8]])))
         })
->>>>>>> 1a1bef74
         self.assertEqual(res_g[0].shape, (1, 2))
         self.assertEqual(res_s[0].c.shape, (1, 2))
         self.assertEqual(res_s[0].h.shape, (1, 2))
@@ -330,21 +228,14 @@
         self.assertEqual(res_s[1].h.shape, (1, 2))
 
         self.assertAllClose(res_g[0], [[0.95686918, 0.95686918]])
-<<<<<<< HEAD
-        self.assertAllClose(res_s, (([[2.41515064, 2.41515064]],
-                                     [[0.95686918, 0.95686918]]),
-                                    ([[1.38917875, 1.49043763]],
-                                     [[0.83884692, 0.86036491]])))
-=======
         self.assertAllClose(
             res_s, (([[2.41515064, 2.41515064]], [[0.95686918, 0.95686918]]),
                     ([[1.38917875, 1.49043763]], [[0.83884692, 0.86036491]])))
->>>>>>> 1a1bef74
 
   def testGrid2LSTMCellWithRelu(self):
     with self.test_session() as sess:
-      with variable_scope.variable_scope('root',
-          initializer=init_ops.constant_initializer(0.5)):
+      with variable_scope.variable_scope(
+          'root', initializer=init_ops.constant_initializer(0.5)):
         x = array_ops.zeros([1, 3])
         m = ((array_ops.zeros([1, 2]), array_ops.zeros([1, 2])),)
         cell = grid_rnn_cell.Grid2LSTMCell(
@@ -357,15 +248,6 @@
         self.assertEqual(s[0].h.get_shape(), (1, 2))
 
         sess.run([variables.global_variables_initializer()])
-<<<<<<< HEAD
-        res_g, res_s = sess.run(
-          [g, s], {x: np.array([[1., 1., 1.]]),
-                   m: ((np.array([[0.1, 0.2]]), np.array([[0.3, 0.4]])), )})
-        self.assertEqual(res_g[0].shape, (1, 2))
-        self.assertAllClose(res_g[0], [[2.1831727, 2.1831727]])
-        self.assertAllClose(res_s, (([[0.92270052, 1.02325559]],
-                                     [[0.66159075, 0.70475441]]), ))
-=======
         res_g, res_s = sess.run([g, s], {
             x: np.array([[1., 1., 1.]]),
             m: ((np.array([[0.1, 0.2]]), np.array([[0.3, 0.4]])),)
@@ -374,15 +256,14 @@
         self.assertAllClose(res_g[0], [[2.1831727, 2.1831727]])
         self.assertAllClose(res_s, (([[0.92270052, 1.02325559]],
                                      [[0.66159075, 0.70475441]]),))
->>>>>>> 1a1bef74
 
   """RNNCell
   """
 
   def testGrid2BasicRNNCell(self):
     with self.test_session() as sess:
-      with variable_scope.variable_scope('root',
-          initializer=init_ops.constant_initializer(0.5)):
+      with variable_scope.variable_scope(
+          'root', initializer=init_ops.constant_initializer(0.5)):
         x = array_ops.zeros([2, 2])
         m = (array_ops.zeros([2, 2]), array_ops.zeros([2, 2]))
         cell = grid_rnn_cell.Grid2BasicRNNCell(2)
@@ -394,42 +275,26 @@
         self.assertEqual(s[1].get_shape(), (2, 2))
 
         sess.run([variables.global_variables_initializer()])
-<<<<<<< HEAD
-        res_g, res_s = sess.run(
-            [g, s], {x: np.array([[1., 1.], [2., 2.]]),
-                     m: (np.array([[0.1, 0.1], [0.2, 0.2]]),
-                         np.array([[0.1, 0.1], [0.2, 0.2]]))})
-=======
         res_g, res_s = sess.run([g, s], {
             x:
                 np.array([[1., 1.], [2., 2.]]),
             m: (np.array([[0.1, 0.1], [0.2, 0.2]]), np.array([[0.1, 0.1],
                                                               [0.2, 0.2]]))
         })
->>>>>>> 1a1bef74
         self.assertEqual(res_g[0].shape, (2, 2))
         self.assertEqual(res_s[0].shape, (2, 2))
         self.assertEqual(res_s[1].shape, (2, 2))
 
         self.assertAllClose(res_g, ([[0.94685763, 0.94685763],
-<<<<<<< HEAD
-                                    [0.99480951, 0.99480951]], ))
-        self.assertAllClose(res_s,
-                            ([[0.94685763, 0.94685763],
-                              [0.99480951, 0.99480951]],
-                             [[0.80049908, 0.80049908],
-                              [0.97574311, 0.97574311]]))
-=======
                                      [0.99480951, 0.99480951]],))
         self.assertAllClose(
             res_s, ([[0.94685763, 0.94685763], [0.99480951, 0.99480951]],
                     [[0.80049908, 0.80049908], [0.97574311, 0.97574311]]))
->>>>>>> 1a1bef74
 
   def testGrid2BasicRNNCellTied(self):
     with self.test_session() as sess:
-      with variable_scope.variable_scope('root',
-          initializer=init_ops.constant_initializer(0.5)):
+      with variable_scope.variable_scope(
+          'root', initializer=init_ops.constant_initializer(0.5)):
         x = array_ops.zeros([2, 2])
         m = (array_ops.zeros([2, 2]), array_ops.zeros([2, 2]))
         cell = grid_rnn_cell.Grid2BasicRNNCell(2, tied=True)
@@ -441,67 +306,36 @@
         self.assertEqual(s[1].get_shape(), (2, 2))
 
         sess.run([variables.global_variables_initializer()])
-<<<<<<< HEAD
-        res_g, res_s = sess.run(
-            [g, s], {x: np.array([[1., 1.], [2., 2.]]),
-                     m: (np.array([[0.1, 0.1], [0.2, 0.2]]),
-                         np.array([[0.1, 0.1], [0.2, 0.2]]))})
-=======
         res_g, res_s = sess.run([g, s], {
             x:
                 np.array([[1., 1.], [2., 2.]]),
             m: (np.array([[0.1, 0.1], [0.2, 0.2]]), np.array([[0.1, 0.1],
                                                               [0.2, 0.2]]))
         })
->>>>>>> 1a1bef74
         self.assertEqual(res_g[0].shape, (2, 2))
         self.assertEqual(res_s[0].shape, (2, 2))
         self.assertEqual(res_s[1].shape, (2, 2))
 
         self.assertAllClose(res_g, ([[0.94685763, 0.94685763],
-<<<<<<< HEAD
-                                     [0.99480951, 0.99480951]], ))
-        self.assertAllClose(res_s,
-                            ([[0.94685763, 0.94685763],
-                              [0.99480951, 0.99480951]],
-                             [[0.80049908, 0.80049908],
-                              [0.97574311, 0.97574311]]))
-=======
                                      [0.99480951, 0.99480951]],))
         self.assertAllClose(
             res_s, ([[0.94685763, 0.94685763], [0.99480951, 0.99480951]],
                     [[0.80049908, 0.80049908], [0.97574311, 0.97574311]]))
->>>>>>> 1a1bef74
 
   def testGrid2BasicRNNCellWithRelu(self):
     with self.test_session() as sess:
-      with variable_scope.variable_scope('root',
-          initializer=init_ops.constant_initializer(0.5)):
+      with variable_scope.variable_scope(
+          'root', initializer=init_ops.constant_initializer(0.5)):
         x = array_ops.zeros([1, 2])
-<<<<<<< HEAD
-        m = (array_ops.zeros([1, 2]), )
-        cell = grid_rnn_cell.Grid2BasicRNNCell(
-            2, non_recurrent_fn=nn_ops.relu)
-        self.assertEqual(cell.state_size, (2, ))
-=======
         m = (array_ops.zeros([1, 2]),)
         cell = grid_rnn_cell.Grid2BasicRNNCell(2, non_recurrent_fn=nn_ops.relu)
         self.assertEqual(cell.state_size, (2,))
->>>>>>> 1a1bef74
 
         g, s = cell(x, m)
         self.assertEqual(g[0].get_shape(), (1, 2))
         self.assertEqual(s[0].get_shape(), (1, 2))
 
         sess.run([variables.global_variables_initializer()])
-<<<<<<< HEAD
-        res_g, res_s = sess.run([g, s], {x: np.array([[1., 1.]]),
-                                         m: np.array([[0.1, 0.1]])})
-        self.assertEqual(res_g[0].shape, (1, 2))
-        self.assertEqual(res_s[0].shape, (1, 2))
-        self.assertAllClose(res_g, ([[1.80049896, 1.80049896]], ))
-        self.assertAllClose(res_s, ([[0.80049896, 0.80049896]], ))
-=======
         res_g, res_s = sess.run(
             [g, s], {x: np.array([[1., 1.]]),
                      m: np.array([[0.1, 0.1]])})
@@ -509,56 +343,36 @@
         self.assertEqual(res_s[0].shape, (1, 2))
         self.assertAllClose(res_g, ([[1.80049896, 1.80049896]],))
         self.assertAllClose(res_s, ([[0.80049896, 0.80049896]],))
->>>>>>> 1a1bef74
 
   """1-LSTM
   """
 
   def testGrid1LSTMCell(self):
     with self.test_session() as sess:
-      with variable_scope.variable_scope('root',
-          initializer=init_ops.constant_initializer(0.5)) as root_scope:
-        x = array_ops.zeros([1, 3])
-<<<<<<< HEAD
-        m = ((array_ops.zeros([1, 2]), array_ops.zeros([1, 2])), )
-        cell = grid_rnn_cell.Grid1LSTMCell(2, use_peepholes=True)
-        self.assertEqual(cell.state_size, ((2, 2), ))
-=======
+      with variable_scope.variable_scope(
+          'root', initializer=init_ops.constant_initializer(0.5)) as root_scope:
+        x = array_ops.zeros([1, 3])
         m = ((array_ops.zeros([1, 2]), array_ops.zeros([1, 2])),)
         cell = grid_rnn_cell.Grid1LSTMCell(2, use_peepholes=True)
         self.assertEqual(cell.state_size, ((2, 2),))
->>>>>>> 1a1bef74
-
-        g, s = cell(x, m)
-        self.assertEqual(g[0].get_shape(), (1, 2))
-        self.assertEqual(s[0].c.get_shape(), (1, 2))
-        self.assertEqual(s[0].h.get_shape(), (1, 2))
-
-        sess.run([variables.global_variables_initializer()])
-<<<<<<< HEAD
-        res_g, res_s = sess.run(
-          [g, s], {x: np.array([[1., 1., 1.]]),
-                   m: ((np.array([[0.1, 0.2]]), np.array([[0.3, 0.4]])), )})
-=======
+
+        g, s = cell(x, m)
+        self.assertEqual(g[0].get_shape(), (1, 2))
+        self.assertEqual(s[0].c.get_shape(), (1, 2))
+        self.assertEqual(s[0].h.get_shape(), (1, 2))
+
+        sess.run([variables.global_variables_initializer()])
         res_g, res_s = sess.run([g, s], {
             x: np.array([[1., 1., 1.]]),
             m: ((np.array([[0.1, 0.2]]), np.array([[0.3, 0.4]])),)
         })
->>>>>>> 1a1bef74
         self.assertEqual(res_g[0].shape, (1, 2))
         self.assertEqual(res_s[0].c.shape, (1, 2))
         self.assertEqual(res_s[0].h.shape, (1, 2))
 
-<<<<<<< HEAD
-        self.assertAllClose(res_g, ([[0.91287315, 0.91287315]], ))
-        self.assertAllClose(res_s,
-                            (([[2.26285243, 2.26285243]],
-                              [[0.91287315, 0.91287315]]), ))
-=======
         self.assertAllClose(res_g, ([[0.91287315, 0.91287315]],))
         self.assertAllClose(res_s, (([[2.26285243, 2.26285243]],
                                      [[0.91287315, 0.91287315]]),))
->>>>>>> 1a1bef74
 
         root_scope.reuse_variables()
 
@@ -574,16 +388,9 @@
         self.assertEqual(res_s2[0].c.shape, (1, 2))
         self.assertEqual(res_s2[0].h.shape, (1, 2))
 
-<<<<<<< HEAD
-        self.assertAllClose(res_g2, ([[0.9032144, 0.9032144]], ))
-        self.assertAllClose(res_s2,
-                            (([[2.79966092, 2.79966092]],
-                              [[0.9032144, 0.9032144]]), ))
-=======
         self.assertAllClose(res_g2, ([[0.9032144, 0.9032144]],))
         self.assertAllClose(res_s2, (([[2.79966092, 2.79966092]],
                                       [[0.9032144, 0.9032144]]),))
->>>>>>> 1a1bef74
 
         g3, s3 = cell(x2, m)
         self.assertEqual(g3[0].get_shape(), (1, 2))
@@ -595,24 +402,17 @@
         self.assertEqual(res_g3[0].shape, (1, 2))
         self.assertEqual(res_s3[0].c.shape, (1, 2))
         self.assertEqual(res_s3[0].h.shape, (1, 2))
-<<<<<<< HEAD
-        self.assertAllClose(res_g3, ([[0.92727238, 0.92727238]], ))
-        self.assertAllClose(res_s3,
-                            (([[3.3529923, 3.3529923]],
-                              [[0.92727238, 0.92727238]]), ))
-=======
         self.assertAllClose(res_g3, ([[0.92727238, 0.92727238]],))
         self.assertAllClose(res_s3, (([[3.3529923, 3.3529923]],
                                       [[0.92727238, 0.92727238]]),))
->>>>>>> 1a1bef74
 
   """3-LSTM
   """
 
   def testGrid3LSTMCell(self):
     with self.test_session() as sess:
-      with variable_scope.variable_scope('root',
-          initializer=init_ops.constant_initializer(0.5)):
+      with variable_scope.variable_scope(
+          'root', initializer=init_ops.constant_initializer(0.5)):
         x = array_ops.zeros([1, 3])
         m = ((array_ops.zeros([1, 2]), array_ops.zeros([1, 2])),
              (array_ops.zeros([1, 2]), array_ops.zeros([1, 2])),
@@ -630,13 +430,6 @@
         self.assertEqual(s[2].h.get_shape(), (1, 2))
 
         sess.run([variables.global_variables_initializer()])
-<<<<<<< HEAD
-        res_g, res_s = sess.run(
-          [g, s], {x: np.array([[1., 1., 1.]]),
-                   m: ((np.array([[0.1, 0.2]]), np.array([[0.3, 0.4]])),
-                       (np.array([[0.5, 0.6]]), np.array([[0.7, 0.8]])),
-                       (np.array([[-0.1, -0.2]]), np.array([[-0.3, -0.4]])))})
-=======
         res_g, res_s = sess.run([g, s], {
             x:
                 np.array([[1., 1., 1.]]),
@@ -644,7 +437,6 @@
                 (np.array([[0.5, 0.6]]), np.array([[0.7, 0.8]])), (np.array(
                     [[-0.1, -0.2]]), np.array([[-0.3, -0.4]])))
         })
->>>>>>> 1a1bef74
         self.assertEqual(res_g[0].shape, (1, 2))
         self.assertEqual(res_s[0].c.shape, (1, 2))
         self.assertEqual(res_s[0].h.shape, (1, 2))
@@ -653,29 +445,19 @@
         self.assertEqual(res_s[2].c.shape, (1, 2))
         self.assertEqual(res_s[2].h.shape, (1, 2))
 
-<<<<<<< HEAD
-        self.assertAllClose(res_g, ([[0.96892911, 0.96892911]], ))
-        self.assertAllClose(res_s, (([[2.45227885, 2.45227885]],
-                                     [[0.96892911, 0.96892911]]),
-                                    ([[1.33592629, 1.4373529]],
-                                     [[0.80867189, 0.83247656]]),
-                                    ([[0.7317788, 0.63205892]],
-                                     [[0.56548983, 0.50446129]])))
-=======
         self.assertAllClose(res_g, ([[0.96892911, 0.96892911]],))
         self.assertAllClose(
             res_s, (([[2.45227885, 2.45227885]], [[0.96892911, 0.96892911]]),
                     ([[1.33592629, 1.4373529]], [[0.80867189, 0.83247656]]),
                     ([[0.7317788, 0.63205892]], [[0.56548983, 0.50446129]])))
->>>>>>> 1a1bef74
 
   """Edge cases
   """
 
   def testGridRNNEdgeCasesLikeRelu(self):
     with self.test_session() as sess:
-      with variable_scope.variable_scope('root',
-          initializer=init_ops.constant_initializer(0.5)):
+      with variable_scope.variable_scope(
+          'root', initializer=init_ops.constant_initializer(0.5)):
         x = array_ops.zeros([3, 2])
         m = ()
 
@@ -692,30 +474,18 @@
         self.assertEqual(s, ())
 
         sess.run([variables.global_variables_initializer()])
-<<<<<<< HEAD
-        res_g, res_s = sess.run(
-          [g, s], {x: np.array([[1., -1.], [-2, 1], [2, -1]])})
-        self.assertEqual(res_g[0].shape, (3, 2))
-        self.assertEqual(res_s, ())
-        self.assertAllClose(res_g, ([[0, 0], [0, 0], [0.5, 0.5]], ))
-=======
         res_g, res_s = sess.run([g, s],
                                 {x: np.array([[1., -1.], [-2, 1], [2, -1]])})
         self.assertEqual(res_g[0].shape, (3, 2))
         self.assertEqual(res_s, ())
         self.assertAllClose(res_g, ([[0, 0], [0, 0], [0.5, 0.5]],))
->>>>>>> 1a1bef74
 
   def testGridRNNEdgeCasesNoOutput(self):
     with self.test_session() as sess:
-      with variable_scope.variable_scope('root',
-          initializer=init_ops.constant_initializer(0.5)):
+      with variable_scope.variable_scope(
+          'root', initializer=init_ops.constant_initializer(0.5)):
         x = array_ops.zeros([1, 2])
-<<<<<<< HEAD
-        m = ((array_ops.zeros([1, 2]), array_ops.zeros([1, 2])), )
-=======
         m = ((array_ops.zeros([1, 2]), array_ops.zeros([1, 2])),)
->>>>>>> 1a1bef74
 
         # This cell produces no output
         cell = grid_rnn_cell.GridRNNCell(
@@ -731,16 +501,10 @@
         self.assertEqual(s[0].h.get_shape(), (1, 2))
 
         sess.run([variables.global_variables_initializer()])
-<<<<<<< HEAD
-        res_g, res_s = sess.run(
-          [g, s], {x: np.array([[1., 1.]]),
-                   m: ((np.array([[0.1, 0.1]]), np.array([[0.1, 0.1]])), )})
-=======
         res_g, res_s = sess.run([g, s], {
             x: np.array([[1., 1.]]),
             m: ((np.array([[0.1, 0.1]]), np.array([[0.1, 0.1]])),)
         })
->>>>>>> 1a1bef74
         self.assertEqual(res_g, ())
         self.assertEqual(res_s[0].c.shape, (1, 2))
         self.assertEqual(res_s[0].h.shape, (1, 2))
@@ -801,14 +565,9 @@
       cell = grid_rnn_cell.Grid2LSTMCell(
           num_units=num_units, non_recurrent_fn=nn_ops.relu)
 
-<<<<<<< HEAD
-      inputs = max_length * [array_ops.placeholder(
-        dtypes.float32, shape=(batch_size, input_size))]
-=======
       inputs = max_length * [
           array_ops.placeholder(dtypes.float32, shape=(batch_size, input_size))
       ]
->>>>>>> 1a1bef74
 
       outputs, state = core_rnn.static_rnn(cell, inputs, dtype=dtypes.float32)
 
@@ -846,14 +605,9 @@
       cell = grid_rnn_cell.Grid3LSTMCell(
           num_units=num_units, non_recurrent_fn=nn_ops.relu)
 
-<<<<<<< HEAD
-      inputs = max_length * [array_ops.placeholder(
-        dtypes.float32, shape=(batch_size, input_size))]
-=======
       inputs = max_length * [
           array_ops.placeholder(dtypes.float32, shape=(batch_size, input_size))
       ]
->>>>>>> 1a1bef74
 
       outputs, state = core_rnn.static_rnn(cell, inputs, dtype=dtypes.float32)
 
@@ -923,21 +677,6 @@
             self.assertTrue(np.all(np.isfinite(v)))
 
   def testGrid2LSTMCellWithRNNAndDynamicBatchSize(self):
-<<<<<<< HEAD
-    """Test for #4296
-    """
-    input_size = 5
-    max_length = 6  # unrolled up to this length
-    num_units = 2
-
-    with variable_scope.variable_scope('root',
-                           initializer=init_ops.constant_initializer(0.5)):
-      cell = grid_rnn_cell.Grid2LSTMCell(num_units=num_units)
-
-      inputs = max_length * [
-        array_ops.placeholder(
-          dtypes.float32, shape=(None, input_size))
-=======
     """Test for #4296."""
     input_size = 5
     max_length = 6  # unrolled up to this length
@@ -949,7 +688,6 @@
 
       inputs = max_length * [
           array_ops.placeholder(dtypes.float32, shape=(None, input_size))
->>>>>>> 1a1bef74
       ]
 
       outputs, state = core_rnn.static_rnn(cell, inputs, dtype=dtypes.float32)
@@ -966,12 +704,7 @@
       sess.run(variables.global_variables_initializer())
 
       input_value = np.ones((3, input_size))
-<<<<<<< HEAD
-      values = sess.run(outputs + [state],
-                        feed_dict={inputs[0]: input_value})
-=======
       values = sess.run(outputs + [state], feed_dict={inputs[0]: input_value})
->>>>>>> 1a1bef74
       for tp in values[:-1]:
         for v in tp:
           self.assertTrue(np.all(np.isfinite(v)))
@@ -980,20 +713,6 @@
           for v in st:
             self.assertTrue(np.all(np.isfinite(v)))
 
-<<<<<<< HEAD
-
-  def testGrid2LSTMCellLegacy(self):
-    """Test for legacy case (when state_is_tuple=False)
-    """
-    with self.test_session() as sess:
-      with variable_scope.variable_scope('root',
-          initializer=init_ops.constant_initializer(0.5)):
-        x = array_ops.zeros([1, 3])
-        m = array_ops.zeros([1, 8])
-        cell = grid_rnn_cell.Grid2LSTMCell(2, use_peepholes=True,
-                                           state_is_tuple=False,
-                                           output_is_tuple=False)
-=======
   def testGrid2LSTMCellLegacy(self):
     """Test for legacy case (when state_is_tuple=False)."""
     with self.test_session() as sess:
@@ -1003,7 +722,6 @@
         m = array_ops.zeros([1, 8])
         cell = grid_rnn_cell.Grid2LSTMCell(
             2, use_peepholes=True, state_is_tuple=False, output_is_tuple=False)
->>>>>>> 1a1bef74
         self.assertEqual(cell.state_size, 8)
 
         g, s = cell(x, m)
@@ -1011,17 +729,6 @@
         self.assertEqual(s.get_shape(), (1, 8))
 
         sess.run([variables.global_variables_initializer()])
-<<<<<<< HEAD
-        res = sess.run(
-            [g, s], {x: np.array([[1., 1., 1.]]),
-                     m: np.array([[0.1, 0.2, 0.3, 0.4, 0.5, 0.6, 0.7, 0.8]])})
-        self.assertEqual(res[0].shape, (1, 2))
-        self.assertEqual(res[1].shape, (1, 8))
-        self.assertAllClose(res[0], [[0.95686918, 0.95686918]])
-        self.assertAllClose(res[1], [[2.41515064, 2.41515064, 0.95686918,
-                                      0.95686918, 1.38917875, 1.49043763,
-                                      0.83884692, 0.86036491]])
-=======
         res = sess.run([g, s], {
             x: np.array([[1., 1., 1.]]),
             m: np.array([[0.1, 0.2, 0.3, 0.4, 0.5, 0.6, 0.7, 0.8]])
@@ -1033,7 +740,6 @@
             2.41515064, 2.41515064, 0.95686918, 0.95686918, 1.38917875,
             1.49043763, 0.83884692, 0.86036491
         ]])
->>>>>>> 1a1bef74
 
 if __name__ == '__main__':
   test.main()