--- conflicted
+++ resolved
@@ -41,29 +41,6 @@
     ],
 )
 
-<<<<<<< HEAD
-# Reenable target once half_plus_two_data does not run TF during build.
-# tf_cc_test(
-#     name = "loader_test",
-#     srcs = ["loader_test.cc"],
-#     data = [
-#         "//tensorflow/python/saved_model/example:saved_model_half_plus_two_data",
-#     ],
-#     linkstatic = 1,
-#     tags = ["manual"],
-#     deps = [
-#         ":constants",
-#         ":loader",
-#         ":signature_constants",
-#         ":tag_constants",
-#         "//tensorflow/core:lib",
-#         "//tensorflow/core:protos_all_cc",
-#         "//tensorflow/core:test",
-#         "//tensorflow/core:test_main",
-#         "//tensorflow/core:testlib",
-#     ],
-# )
-=======
 tf_cc_test(
     name = "loader_test",
     srcs = ["loader_test.cc"],
@@ -84,7 +61,6 @@
         "//tensorflow/core:testlib",
     ],
 )
->>>>>>> d4f0c52f
 
 # -----------------------------------------------------------------------------
 # Google-internal targets.
