#!/usr/bin/env bash
# Copyright 2016 The TensorFlow Authors. All Rights Reserved.
#
# Licensed under the Apache License, Version 2.0 (the "License");
# you may not use this file except in compliance with the License.
# You may obtain a copy of the License at
#
#     http://www.apache.org/licenses/LICENSE-2.0
#
# Unless required by applicable law or agreed to in writing, software
# distributed under the License is distributed on an "AS IS" BASIS,
# WITHOUT WARRANTIES OR CONDITIONS OF ANY KIND, either express or implied.
# See the License for the specific language governing permissions and
# limitations under the License.
# ==============================================================================
#
# Usage:
#   ci_parameterized_build.sh
#
# The script obeys the following required environment variables:
#   TF_BUILD_CONTAINER_TYPE:   (CPU | GPU | ANDROID | ANDROID_FULL)
#   TF_BUILD_PYTHON_VERSION:   (PYTHON2 | PYTHON3)
#   TF_BUILD_IS_PIP:           (NO_PIP | PIP | BOTH)
#
# The below environment variable is required, but will be deprecated together
# with TF_BUILD_MAVX and both will be replaced by TF_BUILD_OPTIONS.
#   TF_BUILD_IS_OPT:           (NO_OPT | OPT)
#
# Note:
#   1) Certain combinations of parameter values are regarded
# as invalid and will cause the script to exit with code 0. For example:
#   NO_OPT & PIP     (PIP builds should always use OPT)
#   ANDROID & PIP    (Android and PIP builds are mutually exclusive)
#
#   2) TF_BUILD_PYTHON_VERSION is set to PYTHON3, the build will use the version
# pointed to by "which python3" on the system.
#
#
# Additionally, the script follows the directions of optional environment
# variables:
#   TF_BUILD_DRY_RUN:  If it is set to any non-empty value that is not "0",
#                      the script will just generate and print the final
#                      command, but not actually run it.
#   TF_BUILD_APPEND_CI_DOCKER_EXTRA_PARAMS:
#                      String appended to the content of CI_DOCKER_EXTRA_PARAMS
#   TF_BUILD_APPEND_ARGUMENTS:
#                      Additional command line arguments for the bazel,
#                      pip.sh or android.sh command
#   TF_BUILD_MAVX:     (Soon to be deprecated, use TF_BUILD_OPTIONS instead)
#                      (unset | MAVX | MAVX2)
#                      If set to MAVX or MAVX2, will cause bazel to use the
#                      additional flag --copt=-mavx or --copt=-mavx2, to
#                      perform AVX or AVX2 builds, respectively. This requires
#                      AVX- or AVX2-compatible CPUs.
#   TF_BUILD_ENABLE_XLA:
#                      If it is set to any non-empty value that is not "0",
#                      will enable XLA and run XLA tests.
#   TF_BUILD_BAZEL_TARGET:
#                      Used to override the default bazel build target:
#                      //tensorflow/... -//tensorflow/compiler
#   TF_BUILD_BAZEL_CLEAN:
#                      Will perform "bazel clean", if and only if this variable
#                      is set to any non-empty and non-0 value
#   TF_GPU_COUNT:
#                      Run this many parallel tests for serial builds.
#                      For now, only can be edited for PIP builds.
#                      TODO(gunan): Find a way to pass this environment variable
#                      to the script bazel runs (using --run_under).
#   TF_BUILD_TEST_TUTORIALS:
#                      If set to any non-empty and non-0 value, will perform
#                      tutorials tests (Applicable only if TF_BUILD_IS_PIP is
#                      PIP or BOTH).
#                      See builds/test_tutorials.sh
#   TF_BUILD_INTEGRATION_TESTS:
#                      If set this will perform integration tests. See
#                      builds/integration_tests.sh.
#   TF_BUILD_RUN_BENCHMARKS:
#                      If set to any non-empty and non-0 value, will perform
#                      the benchmark tests (see *_logged_benchmark targets in
#                      tools/test/BUILD)
#   TF_BUILD_DISABLE_GCP:
#                      If set to any non-empty and non-0 value, will disable
#                      support for Google Cloud Platform (GCP), which is
#                      enabled by default.
#   TF_BUILD_OPTIONS:
<<<<<<< HEAD
#                     (FASTBUILD | OPT | OPTDBG | MAVX | MAVX2_FMA | MAVX_DBG |
#                      MAVX2_FMA_DBG)
=======
#                     (FASTBUILD | OPT | OPTDBG | MAVX | MAVX2 | MAVX2_FMA |
#                      MAVX_DBG | MAVX2_FMA_DBG)
>>>>>>> 4763edf6
#                     Use the specified configurations when building.
#                     When set, overrides TF_BUILD_IS_OPT and TF_BUILD_MAVX
#                     options, as this will replace the two.
#
# This script can be used by Jenkins parameterized / matrix builds.

# Helper function: Convert to lower case
to_lower () {
  echo "$1" | tr '[:upper:]' '[:lower:]'
}

# Helper function: Strip leading and trailing whitespaces
str_strip () {
  echo -e "$1" | sed -e 's/^[[:space:]]*//' -e 's/[[:space:]]*$//'
}

# Helper function: Exit on failure
die () {
  echo $@
  exit 1
}

##########################################################
# Default configuration
CI_BUILD_DIR="tensorflow/tools/ci_build"

# Command to call when Docker is available
DOCKER_MAIN_CMD="${CI_BUILD_DIR}/ci_build.sh"
# Command to call when Docker is unavailable
NO_DOCKER_MAIN_CMD="${CI_BUILD_DIR}/builds/configured"

# Additional option flags to apply when Docker is unavailable (e.g., on Mac)
NO_DOCKER_OPT_FLAG="--genrule_strategy=standalone"

DO_DOCKER=1

BAZEL_CMD="bazel test"
BAZEL_BUILD_ONLY_CMD="bazel build"
BAZEL_CLEAN_CMD="bazel clean"

PIP_CMD="${CI_BUILD_DIR}/builds/pip.sh"
PIP_TEST_TUTORIALS_FLAG="--test_tutorials"
PIP_INTEGRATION_TESTS_FLAG="--integration_tests"
ANDROID_CMD="${CI_BUILD_DIR}/builds/android.sh"
ANDROID_FULL_CMD="${CI_BUILD_DIR}/builds/android_full.sh"

TF_GPU_COUNT=${TF_GPU_COUNT:-8}
PARALLEL_GPU_TEST_CMD='//tensorflow/tools/ci_build/gpu_build:parallel_gpu_execute'

BENCHMARK_CMD="${CI_BUILD_DIR}/builds/benchmark.sh"

EXTRA_PARAMS=""

export TF_BUILD_ENABLE_XLA=${TF_BUILD_ENABLE_XLA:-0}
if [[ -z $TF_BUILD_ENABLE_XLA ]] || [ $TF_BUILD_ENABLE_XLA == 0 ]; then
  BAZEL_TARGET="//tensorflow/... -//tensorflow/compiler/..."
else
  BAZEL_TARGET="//tensorflow/compiler/..."
  EXTRA_PARAMS="${EXTRA_PARAMS} -e TF_BUILD_ENABLE_XLA=1"
fi

TUT_TEST_DATA_DIR="/tmp/tf_tutorial_test_data"

##########################################################

echo "Parameterized build starts at: $(date)"
echo ""
START_TIME=$(date +'%s')

# Convert all the required environment variables to lower case
TF_BUILD_CONTAINER_TYPE=$(to_lower ${TF_BUILD_CONTAINER_TYPE})
TF_BUILD_PYTHON_VERSION=$(to_lower ${TF_BUILD_PYTHON_VERSION})
TF_BUILD_IS_OPT=$(to_lower ${TF_BUILD_IS_OPT})
TF_BUILD_IS_PIP=$(to_lower ${TF_BUILD_IS_PIP})

if [[ ! -z "${TF_BUILD_MAVX}" ]]; then
  TF_BUILD_MAVX=$(to_lower ${TF_BUILD_MAVX})
fi


# Print parameter values
echo "Required build parameters:"
echo "  TF_BUILD_CONTAINER_TYPE=${TF_BUILD_CONTAINER_TYPE}"
echo "  TF_BUILD_PYTHON_VERSION=${TF_BUILD_PYTHON_VERSION}"
echo "  TF_BUILD_IS_OPT=${TF_BUILD_IS_OPT}"
echo "  TF_BUILD_IS_PIP=${TF_BUILD_IS_PIP}"
echo "Optional build parameters:"
echo "  TF_BUILD_DRY_RUN=${TF_BUILD_DRY_RUN}"
echo "  TF_BUILD_MAVX=${TF_BUILD_MAVX}"
echo "  TF_BUILD_APPEND_CI_DOCKER_EXTRA_PARAMS="\
"${TF_BUILD_APPEND_CI_DOCKER_EXTRA_PARAMS}"
echo "  TF_BUILD_APPEND_ARGUMENTS=${TF_BUILD_APPEND_ARGUMENTS}"
echo "  TF_BUILD_BAZEL_TARGET=${TF_BUILD_BAZEL_TARGET}"
echo "  TF_BUILD_BAZEL_CLEAN=${TF_BUILD_BAZEL_CLEAN}"
echo "  TF_BUILD_TEST_TUTORIALS=${TF_BUILD_TEST_TUTORIALS}"
echo "  TF_BUILD_INTEGRATION_TESTS=${TF_BUILD_INTEGRATION_TESTS}"
echo "  TF_BUILD_RUN_BENCHMARKS=${TF_BUILD_RUN_BENCHMARKS}"
echo "  TF_BUILD_DISABLE_GCP=${TF_BUILD_DISABLE_GCP}"
echo "  TF_BUILD_OPTIONS=${TF_BUILD_OPTIONS}"
echo "  TF_BUILD_ENABLE_XLA=${TF_BUILD_ENABLE_XLA}"


# Function that tries to determine CUDA capability, if deviceQuery binary
# is available on path
function get_cuda_capability_version() {
  if [[ ! -z $(which deviceQuery) ]]; then
    # The first listed device is used
    echo $(deviceQuery | grep "CUDA Capability .* version" | \
        head -1 | awk '{print $NF}')
  fi
}

# Container type, e.g., CPU, GPU
CTYPE=${TF_BUILD_CONTAINER_TYPE}

# Determine if Docker is available
OPT_FLAG=""
if [[ -z "$(which docker)" ]]; then
  DO_DOCKER=0

  echo "It appears that Docker is not available on this system. "\
"Will perform build without Docker."
  echo "Also, the additional option flags will be applied to the build:"
  echo "  ${NO_DOCKER_OPT_FLAG}"
  MAIN_CMD="${NO_DOCKER_MAIN_CMD} ${CTYPE}"
  OPT_FLAG="${OPT_FLAG} ${NO_DOCKER_OPT_FLAG}"
fi

# Process container type
if [[ ${CTYPE} == "cpu" ]] || [[ ${CTYPE} == "debian.jessie.cpu" ]]; then
  :
elif [[ ${CTYPE} == "gpu" ]]; then
  OPT_FLAG="${OPT_FLAG} --config=cuda"

  # Attempt to determine CUDA capability version automatically and use it if
  # CUDA capability version is not specified by the environment variables.
  CUDA_CAPA_VER=$(get_cuda_capability_version)

  if [[ ! -z ${CUDA_CAPA_VER} ]]; then
    AUTO_CUDA_CAPA_VER=0
    if [[ ${DO_DOCKER} == "1" ]] && \
       [[ "${TF_BUILD_APPEND_CI_DOCKER_EXTRA_PARAMS}" != \
           *"TF_CUDA_COMPUTE_CAPABILITIES="* ]]; then
      AUTO_CUDA_CAPA_VER=1
      TF_BUILD_APPEND_CI_DOCKER_EXTRA_PARAMS=\
"${TF_BUILD_APPEND_CI_DOCKER_EXTRA_PARAMS} -e "\
"TF_CUDA_COMPUTE_CAPABILITIES=${CUDA_CAPA_VER}"

      echo "Docker GPU build: TF_BUILD_APPEND_CI_DOCKER_EXTRA_PARAMS="\
"\"${TF_BUILD_APPEND_CI_DOCKER_EXTRA_PARAMS}\""
    elif [[ ${DO_DOCKER} == "0" ]] && \
         [[ -z "${TF_CUDA_COMPUTE_CAPABILITIES}" ]]; then
      AUTO_CUDA_CAPA_VER=1
      TF_CUDA_COMPUTE_CAPABILITIES="${CUDA_CAPA_VER}"

      echo "Non-Docker GPU build: TF_CUDA_COMPUTE_CAPABILITIES="\
"\"${TF_CUDA_COMPUTE_CAPABILITIES}\""
    fi

    if [[ ${AUTO_CUDA_CAPA_VER} == "1" ]]; then
      echo "TF_CUDA_COMPUTE_CAPABILITIES is not set:"
      echo "Using CUDA capability version from deviceQuery: ${CUDA_CAPA_VER}"
      echo ""
    fi
  fi
elif [[ ${CTYPE} == "android" ]] || [[ ${CTYPE} == "android_full" ]]; then
  :
else
  die "Unrecognized value in TF_BUILD_CONTAINER_TYPE: "\
"\"${TF_BUILD_CONTAINER_TYPE}\""
fi

# Determine if this is a benchmarks job
RUN_BENCHMARKS=0
if [[ ! -z "${TF_BUILD_RUN_BENCHMARKS}" ]] &&
   [[ "${TF_BUILD_RUN_BENCHMARKS}" != "0" ]]; then
  RUN_BENCHMARKS=1
fi

# Process Bazel "-c opt" flag
if [[ -z "${TF_BUILD_OPTIONS}" ]]; then
  if [[ ${TF_BUILD_IS_OPT} == "no_opt" ]]; then
    # PIP builds are done only with the -c opt flag
    if [[ ${TF_BUILD_IS_PIP} == "pip" ]]; then
      echo "Skipping parameter combination: ${TF_BUILD_IS_OPT} & "\
"${TF_BUILD_IS_PIP}"
      exit 0
    fi

  elif [[ ${TF_BUILD_IS_OPT} == "opt" ]]; then
    OPT_FLAG="${OPT_FLAG} -c opt"
  else
    die "Unrecognized value in TF_BUILD_IS_OPT: \"${TF_BUILD_IS_OPT}\""
  fi

  # Process MAVX option
  if [[ ! -z "${TF_BUILD_MAVX}" ]]; then
    if [[ "${TF_BUILD_MAVX}" == "mavx" ]]; then
      OPT_FLAG="${OPT_FLAG} --copt=-mavx"
    elif [[ "${TF_BUILD_MAVX}" == "mavx2" ]]; then
      OPT_FLAG="${OPT_FLAG} --copt=-mavx2"
    else
      die "Unsupported value in TF_BUILD_MAVX: ${TF_BUILD_MAVX}"
    fi
  fi
else
  case $TF_BUILD_OPTIONS in
    FASTBUILD)
      echo "Running FASTBUILD mode (noopt, nodbg)."
      ;;
    OPT)
      OPT_FLAG="${OPT_FLAG} -c opt"
      ;;
    OPTDBG)
      OPT_FLAG="${OPT_FLAG} -c opt --copt=-g"
      ;;
    MAVX)
      OPT_FLAG="${OPT_FLAG} -c opt --copt=-mavx"
      ;;
    MAVX_DBG)
      OPT_FLAG="${OPT_FLAG} -c opt --copt=-g --copt=-mavx"
      ;;
    MAVX2_FMA)
      OPT_FLAG="${OPT_FLAG} -c opt --copt=-mavx2 --copt=-mfma"
      ;;
    MAVX2_FMA_DBG)
      OPT_FLAG="${OPT_FLAG} -c opt --copt=-g --copt=-mavx2 --copt=-mfma"
      ;;
    MAVX2_FMA)
      OPT_FLAG="${OPT_FLAG} -c opt --copt=-mavx2 --copt=-mfma"
      ;;
    MAVX2_FMA_DBG)
      OPT_FLAG="${OPT_FLAG} -c opt --copt=-g --copt=-mavx2 --copt=-mfma"
      ;;
  esac
fi

# Strip whitespaces from OPT_FLAG
OPT_FLAG=$(str_strip "${OPT_FLAG}")


# Filter out benchmark tests if this is not a benchmarks job
EXTRA_ARGS=""
if [[ "${TF_BUILD_APPEND_ARGUMENTS}" == *"--test_tag_filters="* ]]; then
  ITEMS=(${TF_BUILD_APPEND_ARGUMENTS})

  for ITEM in "${ITEMS[@]}"; do
    if [[ ${ITEM} == *"--test_tag_filters="* ]] &&
      [[ ${ITEM} != *"benchmark-test"* ]]; then
      EXTRA_ARGS="${EXTRA_ARGS} ${ITEM},-benchmark-test"
    else
      EXTRA_ARGS="${EXTRA_ARGS} ${ITEM}"
    fi
  done
else
  EXTRA_ARGS="${TF_BUILD_APPEND_ARGUMENTS} --test_tag_filters=-benchmark-test"
fi

# For any "tool" dependencies in genrules, Bazel will build them for host
# instead of the target configuration. We can save some build time by setting
# this flag, and it only affects a few tests.
EXTRA_ARGS="${EXTRA_ARGS} --distinct_host_configuration=false"

# Process PIP install-test option
if [[ ${TF_BUILD_IS_PIP} == "no_pip" ]] ||
   [[ ${TF_BUILD_IS_PIP} == "both" ]]; then
  # Process optional bazel target override
  if [[ ! -z "${TF_BUILD_BAZEL_TARGET}" ]]; then
    BAZEL_TARGET=${TF_BUILD_BAZEL_TARGET}
  fi

  if [[ ${CTYPE} == "cpu" ]] || \
     [[ ${CTYPE} == "debian.jessie.cpu" ]]; then
    # CPU only command, fully parallel.
    NO_PIP_MAIN_CMD="${MAIN_CMD} ${BAZEL_CMD} ${OPT_FLAG} ${EXTRA_ARGS} -- "\
"${BAZEL_TARGET}"
  elif [[ ${CTYPE} == "gpu" ]]; then
    # GPU only command, run as many jobs as the GPU count only.
    NO_PIP_MAIN_CMD="${BAZEL_CMD} ${OPT_FLAG} "\
"--local_test_jobs=${TF_GPU_COUNT} "\
"--run_under=${PARALLEL_GPU_TEST_CMD} ${EXTRA_ARGS} -- ${BAZEL_TARGET}"
  elif [[ ${CTYPE} == "android" ]]; then
    # Run android specific script for android build.
    NO_PIP_MAIN_CMD="${ANDROID_CMD} ${OPT_FLAG} "
  elif [[ ${CTYPE} == "android_full" ]]; then
    # Run android specific script for full android build.
    NO_PIP_MAIN_CMD="${ANDROID_FULL_CMD} ${OPT_FLAG} "
  fi

fi

if [[ ${TF_BUILD_IS_PIP} == "pip" ]] ||
   [[ ${TF_BUILD_IS_PIP} == "both"  ]]; then
  # Android builds conflict with PIP builds
  if [[ ${CTYPE} == "android" ]]; then
    echo "Skipping parameter combination: ${TF_BUILD_IS_PIP} & "\
"${TF_BUILD_CONTAINER_TYPE}"
    exit 0
  fi

  PIP_MAIN_CMD="${MAIN_CMD} ${PIP_CMD} ${CTYPE} ${EXTRA_ARGS} ${OPT_FLAG}"

  # Add flag for integration tests
  if [[ ! -z "${TF_BUILD_INTEGRATION_TESTS}" ]] &&
     [[ "${TF_BUILD_INTEGRATION_TESTS}" != "0" ]]; then
    PIP_MAIN_CMD="${PIP_MAIN_CMD} ${PIP_INTEGRATION_TESTS_FLAG}"
  fi

  # Add command for tutorial test
  if [[ ! -z "${TF_BUILD_TEST_TUTORIALS}" ]] &&
     [[ "${TF_BUILD_TEST_TUTORIALS}" != "0" ]]; then
    PIP_MAIN_CMD="${PIP_MAIN_CMD} ${PIP_TEST_TUTORIALS_FLAG}"

    # Prepare data directory for tutorial tests
    mkdir -p "${TUT_TEST_DATA_DIR}" ||
    die "FAILED to create data directory for tutorial tests: "\
        "${TUT_TEST_DATA_DIR}"

    if [[ "${DO_DOCKER}" == "1" ]]; then
      EXTRA_PARAMS="${EXTRA_PARAMS} -v ${TUT_TEST_DATA_DIR}:${TUT_TEST_DATA_DIR}"
    fi
  fi
fi


if [[ ${RUN_BENCHMARKS} == "1" ]]; then
  MAIN_CMD="${BENCHMARK_CMD} ${OPT_FLAG}"
elif [[ ${TF_BUILD_IS_PIP} == "no_pip" ]]; then
  MAIN_CMD="${NO_PIP_MAIN_CMD}"
elif [[ ${TF_BUILD_IS_PIP} == "pip" ]]; then
  MAIN_CMD="${PIP_MAIN_CMD}"
elif [[ ${TF_BUILD_IS_PIP} == "both" ]]; then
  MAIN_CMD="${NO_PIP_MAIN_CMD} && ${PIP_MAIN_CMD}"
else
  die "Unrecognized value in TF_BUILD_IS_PIP: \"${TF_BUILD_IS_PIP}\""
fi

# Process Python version
if [[ ${TF_BUILD_PYTHON_VERSION} == "python2" ]]; then
  :
elif [[ ${TF_BUILD_PYTHON_VERSION} == "python3" ]]; then
  # Supply proper environment variable to select Python 3
  if [[ "${DO_DOCKER}" == "1" ]]; then
    EXTRA_PARAMS="${EXTRA_PARAMS} -e CI_BUILD_PYTHON=${TF_BUILD_PYTHON_VERSION}"
  else
    # Determine the path to python3
    PYTHON3_PATH=$(which "${TF_BUILD_PYTHON_VERSION}" | head -1)
    if [[ -z "${PYTHON3_PATH}" ]]; then
      die "ERROR: Failed to locate ${TF_BUILD_PYTHON_VERSION} binary on path"
    else
      echo "Found ${TF_BUILD_PYTHON_VERSION} binary at: ${PYTHON3_PATH}"
    fi

    export PYTHON_BIN_PATH="${PYTHON3_PATH}"
  fi

else
  die "Unrecognized value in TF_BUILD_PYTHON_VERSION: "\
"\"${TF_BUILD_PYTHON_VERSION}\""
fi

# Append additional Docker extra parameters
EXTRA_PARAMS="${EXTRA_PARAMS} ${TF_BUILD_APPEND_CI_DOCKER_EXTRA_PARAMS}"

# Finally, do a dry run or call the command

# The command, which may consist of multiple parts (e.g., in the case of
# TF_BUILD_SERIAL_TESTS=1), are written to a bash script, which is
# then called. The name of the script is randomized to make concurrent
# builds on the node possible.
TMP_SCRIPT="$(mktemp)_ci_parameterized_build.sh"

if [[ "${DO_DOCKER}" == "1" ]]; then
  # Map the tmp script into the Docker container
  EXTRA_PARAMS="${EXTRA_PARAMS} -v ${TMP_SCRIPT}:/tmp/tf_build.sh"

  if [[ ! -z "${TF_BUILD_BAZEL_CLEAN}" ]] &&
     [[ "${TF_BUILD_BAZEL_CLEAN}" != "0" ]] &&
     [[ "${TF_BUILD_IS_PIP}" != "both" ]]; then
    # For TF_BUILD_IS_PIP == both, "bazel clean" will have already
    # been performed before the "bazel test" step
    EXTRA_PARAMS="${EXTRA_PARAMS} -e TF_BUILD_BAZEL_CLEAN=1"
  fi

  EXTRA_PARAMS=$(str_strip "${EXTRA_PARAMS}")

  echo "Exporting CI_DOCKER_EXTRA_PARAMS: ${EXTRA_PARAMS}"
  export CI_DOCKER_EXTRA_PARAMS="${EXTRA_PARAMS}"
fi

# Write to the tmp script
echo "#!/usr/bin/env bash" > ${TMP_SCRIPT}
if [[ ! -z "${TF_BUILD_BAZEL_CLEAN}" ]] &&
   [[ "${TF_BUILD_BAZEL_CLEAN}" != "0" ]]; then
  echo ${BAZEL_CLEAN_CMD} >> ${TMP_SCRIPT}
fi
echo ${MAIN_CMD} >> ${TMP_SCRIPT}

echo "Executing final command (${TMP_SCRIPT})..."
echo "=========================================="
cat ${TMP_SCRIPT}
echo "=========================================="
echo ""


TMP_DIR=""
DOCKERFILE_FLAG=""

chmod +x ${TMP_SCRIPT}

# Map TF_BUILD container types to containers we actually have.
if [[ "${CTYPE}" == "android_full" ]]; then
  CONTAINER="android"
else
  CONTAINER=${CTYPE}
fi

FAILURE=0
if [[ ! -z "${TF_BUILD_DRY_RUN}" ]] && [[ ${TF_BUILD_DRY_RUN} != "0" ]]; then
  # Do a dry run: just print the final command
  echo "*** This is a DRY RUN ***"
else
  # Actually run the command
  if [[ "${DO_DOCKER}" == "1" ]]; then
    ${DOCKER_MAIN_CMD} ${CONTAINER} ${DOCKERFILE_FLAG} /tmp/tf_build.sh
  else
    ${TMP_SCRIPT}
  fi

  if [[ $? != "0" ]]; then
    FAILURE=1
  fi
fi

[[ ${FAILURE} == "0" ]] && RESULT="SUCCESS" || RESULT="FAILURE"

rm -f ${TMP_SCRIPT}

END_TIME=$(date +'%s')
echo ""
echo "Parameterized build ends with ${RESULT} at: $(date) "\
"(Elapsed time: $((${END_TIME} - ${START_TIME})) s)"


# Clean up temporary directory if it exists
if [[ ! -z "${TMP_DIR}" ]]; then
  echo "Cleaning up temporary directory: ${TMP_DIR}"
  rm -rf "${TMP_DIR}"
fi

exit ${FAILURE}<|MERGE_RESOLUTION|>--- conflicted
+++ resolved
@@ -83,13 +83,8 @@
 #                      support for Google Cloud Platform (GCP), which is
 #                      enabled by default.
 #   TF_BUILD_OPTIONS:
-<<<<<<< HEAD
 #                     (FASTBUILD | OPT | OPTDBG | MAVX | MAVX2_FMA | MAVX_DBG |
 #                      MAVX2_FMA_DBG)
-=======
-#                     (FASTBUILD | OPT | OPTDBG | MAVX | MAVX2 | MAVX2_FMA |
-#                      MAVX_DBG | MAVX2_FMA_DBG)
->>>>>>> 4763edf6
 #                     Use the specified configurations when building.
 #                     When set, overrides TF_BUILD_IS_OPT and TF_BUILD_MAVX
 #                     options, as this will replace the two.
@@ -318,12 +313,6 @@
     MAVX2_FMA_DBG)
       OPT_FLAG="${OPT_FLAG} -c opt --copt=-g --copt=-mavx2 --copt=-mfma"
       ;;
-    MAVX2_FMA)
-      OPT_FLAG="${OPT_FLAG} -c opt --copt=-mavx2 --copt=-mfma"
-      ;;
-    MAVX2_FMA_DBG)
-      OPT_FLAG="${OPT_FLAG} -c opt --copt=-g --copt=-mavx2 --copt=-mfma"
-      ;;
   esac
 fi
 
