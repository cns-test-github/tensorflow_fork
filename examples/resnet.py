#  Copyright 2015-present Scikit Flow Authors. All Rights Reserved.
#
#  Licensed under the Apache License, Version 2.0 (the "License");
#  you may not use this file except in compliance with the License.
#  You may obtain a copy of the License at
#
#   http://www.apache.org/licenses/LICENSE-2.0
#
#  Unless required by applicable law or agreed to in writing, software
#  distributed under the License is distributed on an "AS IS" BASIS,
#  WITHOUT WARRANTIES OR CONDITIONS OF ANY KIND, either express or implied.
#  See the License for the specific language governing permissions and
#  limitations under the License.

"""
This example builds deep residual network for mnist data. 
Reference Paper: http://arxiv.org/pdf/1512.03385.pdf

Note that this is still a work-in-progress. Feel free to submit a PR
to make this better. 
"""

import os
import random
from sklearn import metrics

import tensorflow as tf
from tensorflow.examples.tutorials.mnist import input_data

import skflow

from collections import namedtuple
from math import sqrt


def res_net(x, y, activation=tf.nn.relu):
    """Builds a residual network. Note that if the input tensor is 2D, it must be
    square in order to be converted to a 4D tensor. 

    Borrowed structure from here: https://github.com/pkmital/tensorflow_tutorials/blob/master/10_residual_network.py

    Args:
        x: Input of the network
        y: Output of the network
        activation: Activation function to apply after each convolution
    """

    # Configurations for each bottleneck block
    BottleneckBlock = namedtuple(
        'BottleneckBlock', ['num_layers', 'num_filters', 'bottleneck_size'])
    blocks = [BottleneckBlock(3, 128, 32),
              BottleneckBlock(3, 256, 64),
              BottleneckBlock(3, 512, 128),
              BottleneckBlock(3, 1024, 256)]

    input_shape = x.get_shape().as_list()

    # Reshape the input into the right shape if it's 2D tensor
    if len(input_shape) == 2:
        ndim = int(sqrt(input_shape[1]))
        x = tf.reshape(x, [-1, ndim, ndim, 1])

    # First convolution expands to 64 channels
    with tf.variable_scope('conv_layer1'):
        net = skflow.ops.conv2d(x, 64, [7, 7], batch_norm=True,
                                activation=activation, bias=False)

    # Max pool
    net = tf.nn.max_pool(
        net, [1, 3, 3, 1], strides=[1, 2, 2, 1], padding='SAME')

    # First chain of resnets
    with tf.variable_scope('conv_layer2'):
        net = skflow.ops.conv2d(net, blocks[0].num_filters,
                               [1, 1], [1, 1, 1, 1],
                               padding='VALID', bias=True)

    # Create each bottleneck building block for each layer
    for block_i, block in enumerate(blocks):
        for layer_i in range(block.num_layers):

            name = 'block_%d/layer_%d' % (block_i, layer_i)

            # 1x1 convolution responsible for reducing dimension
            with tf.variable_scope(name + '/conv_in'):
                conv = skflow.ops.conv2d(net, block.num_filters,
                                         [1, 1], [1, 1, 1, 1],
                                         padding='VALID',
                                         activation=activation,
                                         batch_norm=True,
                                         bias=False)

            with tf.variable_scope(name + '/conv_bottleneck'):
                conv = skflow.ops.conv2d(conv, block.bottleneck_size,
                                         [3, 3], [1, 1, 1, 1],
                                         padding='SAME',
                                         activation=activation,
                                         batch_norm=True,
                                         bias=False)

            # 1x1 convolution responsible for restoring dimension
            with tf.variable_scope(name + '/conv_out'):
                conv = skflow.ops.conv2d(conv, block.num_filters,
                                         [1, 1], [1, 1, 1, 1],
                                         padding='VALID',
                                         activation=activation,
                                         batch_norm=True,
                                         bias=False)

            # shortcut connections that turn the network into its counterpart
            # residual function (identity shortcut)
            net = conv + net

        try:
            # upscale to the next block size
            next_block = blocks[block_i + 1]
            with tf.variable_scope('block_%d/conv_upscale' % block_i):
                net = skflow.ops.conv2d(net, next_block.num_filters,
                                        [1, 1], [1, 1, 1, 1],
                                        bias=False,
                                        padding='SAME')
        except IndexError:
            pass

    net_shape = net.get_shape().as_list()
    net = tf.nn.avg_pool(net,
                         ksize=[1, net_shape[1], net_shape[2], 1],
                         strides=[1, 1, 1, 1], padding='VALID')

    net_shape = net.get_shape().as_list()
    net = tf.reshape(net, [-1, net_shape[1] * net_shape[2] * net_shape[3]])

    return skflow.models.logistic_regression(net, y)


# Download and load MNIST data.
mnist = input_data.read_data_sets('MNIST_data')

<<<<<<< HEAD
# Restore model if graph is saved into a folder.
if os.path.exists("models/resnet/graph.pbtxt"):
    classifier = skflow.TensorFlowEstimator.restore("models/resnet/")
else:
    # Create a new resnet classifier.
    classifier = skflow.TensorFlowEstimator(
        model_fn=res_net, n_classes=10, batch_size=100, steps=100,
        learning_rate=0.001, continue_training=True)

while True:
    # Train model and save summaries into logdir.
    classifier.fit(mnist.train.images, mnist.train.labels, logdir="models/resnet/")

    # Calculate accuracy.
    score = metrics.accuracy_score(
        mnist.test.labels, classifier.predict(mnist.test.images, batch_size=64))
    print('Accuracy: {0:f}'.format(score))

    # Save model graph and checkpoints.
    classifier.save("models/resnet/")
=======
# Initialize a resnet classifier
classifier = skflow.TensorFlowEstimator(
    model_fn=res_net, n_classes=10, batch_size=100, steps=20000,
    learning_rate=0.001)

# Train the classifier
classifier.fit(mnist.train.images, mnist.train.labels)

# Calculate accuracy
score = metrics.accuracy_score(mnist.test.labels, classifier.predict(mnist.test.images))
print('Accuracy: {0:f}'.format(score))
>>>>>>> 90c86fce
<|MERGE_RESOLUTION|>--- conflicted
+++ resolved
@@ -136,7 +136,6 @@
 # Download and load MNIST data.
 mnist = input_data.read_data_sets('MNIST_data')
 
-<<<<<<< HEAD
 # Restore model if graph is saved into a folder.
 if os.path.exists("models/resnet/graph.pbtxt"):
     classifier = skflow.TensorFlowEstimator.restore("models/resnet/")
@@ -157,16 +156,3 @@
 
     # Save model graph and checkpoints.
     classifier.save("models/resnet/")
-=======
-# Initialize a resnet classifier
-classifier = skflow.TensorFlowEstimator(
-    model_fn=res_net, n_classes=10, batch_size=100, steps=20000,
-    learning_rate=0.001)
-
-# Train the classifier
-classifier.fit(mnist.train.images, mnist.train.labels)
-
-# Calculate accuracy
-score = metrics.accuracy_score(mnist.test.labels, classifier.predict(mnist.test.images))
-print('Accuracy: {0:f}'.format(score))
->>>>>>> 90c86fce
